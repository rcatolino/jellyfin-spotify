--- conflicted
+++ resolved
@@ -2576,13 +2576,8 @@
                         case "h265":
                             if (_mediaEncoder.SupportsDecoder("hevc_qsv") && encodingOptions.HardwareDecodingCodecs.Contains("hevc", StringComparer.OrdinalIgnoreCase))
                             {
-<<<<<<< HEAD
                                 return (isColorDepth10 &&
                                     !encodingOptions.EnableDecodingColorDepth10Hevc) ? null : "-c:v hevc_qsv";
-=======
-                                // return "-c:v hevc_qsv -load_plugin hevc_hw ";
-                                return "-c:v hevc_qsv";
->>>>>>> 100e9d58
                             }
                             break;
                         case "mpeg2video":
