#nullable disable

#pragma warning disable CS1591

using System;
using System.Collections.Generic;
using System.Threading;
using System.Threading.Tasks;
using Jellyfin.Data.Entities.Security;
using Jellyfin.Data.Events;
using MediaBrowser.Controller.Authentication;
using MediaBrowser.Controller.Library;
using MediaBrowser.Controller.Security;
using MediaBrowser.Model.Devices;
using MediaBrowser.Model.Session;
using MediaBrowser.Model.SyncPlay;

namespace MediaBrowser.Controller.Session
{
    /// <summary>
    /// Interface ISessionManager.
    /// </summary>
    public interface ISessionManager
    {
        /// <summary>
        /// Occurs when [playback start].
        /// </summary>
        event EventHandler<PlaybackProgressEventArgs> PlaybackStart;

        /// <summary>
        /// Occurs when [playback progress].
        /// </summary>
        event EventHandler<PlaybackProgressEventArgs> PlaybackProgress;

        /// <summary>
        /// Occurs when [playback stopped].
        /// </summary>
        event EventHandler<PlaybackStopEventArgs> PlaybackStopped;

        /// <summary>
        /// Occurs when [session started].
        /// </summary>
        event EventHandler<SessionEventArgs> SessionStarted;

        /// <summary>
        /// Occurs when [session ended].
        /// </summary>
        event EventHandler<SessionEventArgs> SessionEnded;

        event EventHandler<SessionEventArgs> SessionActivity;

        /// <summary>
        /// Occurs when [session controller connected].
        /// </summary>
        event EventHandler<SessionEventArgs> SessionControllerConnected;

        /// <summary>
        /// Occurs when [capabilities changed].
        /// </summary>
        event EventHandler<SessionEventArgs> CapabilitiesChanged;

        /// <summary>
        /// Occurs when [authentication failed].
        /// </summary>
        event EventHandler<GenericEventArgs<AuthenticationRequest>> AuthenticationFailed;

        /// <summary>
        /// Occurs when [authentication succeeded].
        /// </summary>
        event EventHandler<GenericEventArgs<AuthenticationResult>> AuthenticationSucceeded;

        /// <summary>
        /// Gets the sessions.
        /// </summary>
        /// <value>The sessions.</value>
        IEnumerable<SessionInfo> Sessions { get; }

        /// <summary>
        /// Logs the user activity.
        /// </summary>
        /// <param name="appName">Type of the client.</param>
        /// <param name="appVersion">The app version.</param>
        /// <param name="deviceId">The device id.</param>
        /// <param name="deviceName">Name of the device.</param>
        /// <param name="remoteEndPoint">The remote end point.</param>
        /// <param name="user">The user.</param>
<<<<<<< HEAD
        Task<SessionInfo> LogSessionActivity(string appName, string appVersion, string deviceId, string deviceName, string remoteEndPoint, Jellyfin.Data.Entities.User user);
=======
        /// <returns>Session information.</returns>
        SessionInfo LogSessionActivity(string appName, string appVersion, string deviceId, string deviceName, string remoteEndPoint, Jellyfin.Data.Entities.User user);
>>>>>>> 04571e93

        /// <summary>
        /// Used to report that a session controller has connected.
        /// </summary>
        /// <param name="session">The session.</param>
        void OnSessionControllerConnected(SessionInfo session);

        void UpdateDeviceName(string sessionId, string reportedDeviceName);

        /// <summary>
        /// Used to report that playback has started for an item.
        /// </summary>
        /// <param name="info">The info.</param>
        /// <returns>Task.</returns>
        Task OnPlaybackStart(PlaybackStartInfo info);

        /// <summary>
        /// Used to report playback progress for an item.
        /// </summary>
        /// <param name="info">The info.</param>
        /// <returns>Task.</returns>
        /// <exception cref="ArgumentNullException">Throws if an argument is null.</exception>
        Task OnPlaybackProgress(PlaybackProgressInfo info);

        Task OnPlaybackProgress(PlaybackProgressInfo info, bool isAutomated);

        /// <summary>
        /// Used to report that playback has ended for an item.
        /// </summary>
        /// <param name="info">The info.</param>
        /// <returns>Task.</returns>
        /// <exception cref="ArgumentNullException">Throws if an argument is null.</exception>
        Task OnPlaybackStopped(PlaybackStopInfo info);

        /// <summary>
        /// Reports the session ended.
        /// </summary>
        /// <param name="sessionId">The session identifier.</param>
        void ReportSessionEnded(string sessionId);

        /// <summary>
        /// Sends the general command.
        /// </summary>
        /// <param name="controllingSessionId">The controlling session identifier.</param>
        /// <param name="sessionId">The session identifier.</param>
        /// <param name="command">The command.</param>
        /// <param name="cancellationToken">The cancellation token.</param>
        /// <returns>Task.</returns>
        Task SendGeneralCommand(string controllingSessionId, string sessionId, GeneralCommand command, CancellationToken cancellationToken);

        /// <summary>
        /// Sends the message command.
        /// </summary>
        /// <param name="controllingSessionId">The controlling session identifier.</param>
        /// <param name="sessionId">The session id.</param>
        /// <param name="command">The command.</param>
        /// <param name="cancellationToken">The cancellation token.</param>
        /// <returns>Task.</returns>
        Task SendMessageCommand(string controllingSessionId, string sessionId, MessageCommand command, CancellationToken cancellationToken);

        /// <summary>
        /// Sends the play command.
        /// </summary>
        /// <param name="controllingSessionId">The controlling session identifier.</param>
        /// <param name="sessionId">The session id.</param>
        /// <param name="command">The command.</param>
        /// <param name="cancellationToken">The cancellation token.</param>
        /// <returns>Task.</returns>
        Task SendPlayCommand(string controllingSessionId, string sessionId, PlayRequest command, CancellationToken cancellationToken);

        /// <summary>
        /// Sends a SyncPlayCommand to a session.
        /// </summary>
        /// <param name="session">The session.</param>
        /// <param name="command">The command.</param>
        /// <param name="cancellationToken">The cancellation token.</param>
        /// <returns>Task.</returns>
        Task SendSyncPlayCommand(SessionInfo session, SendCommand command, CancellationToken cancellationToken);

        /// <summary>
        /// Sends a SyncPlayGroupUpdate to a session.
        /// </summary>
        /// <param name="session">The session.</param>
        /// <param name="command">The group update.</param>
        /// <param name="cancellationToken">The cancellation token.</param>
        /// <typeparam name="T">Type of group.</typeparam>
        /// <returns>Task.</returns>
        Task SendSyncPlayGroupUpdate<T>(SessionInfo session, GroupUpdate<T> command, CancellationToken cancellationToken);

        /// <summary>
        /// Sends the browse command.
        /// </summary>
        /// <param name="controllingSessionId">The controlling session identifier.</param>
        /// <param name="sessionId">The session id.</param>
        /// <param name="command">The command.</param>
        /// <param name="cancellationToken">The cancellation token.</param>
        /// <returns>Task.</returns>
        Task SendBrowseCommand(string controllingSessionId, string sessionId, BrowseRequest command, CancellationToken cancellationToken);

        /// <summary>
        /// Sends the playstate command.
        /// </summary>
        /// <param name="controllingSessionId">The controlling session identifier.</param>
        /// <param name="sessionId">The session id.</param>
        /// <param name="command">The command.</param>
        /// <param name="cancellationToken">The cancellation token.</param>
        /// <returns>Task.</returns>
        Task SendPlaystateCommand(string controllingSessionId, string sessionId, PlaystateRequest command, CancellationToken cancellationToken);

        /// <summary>
        /// Sends the message to admin sessions.
        /// </summary>
        /// <typeparam name="T">Type of data.</typeparam>
        /// <param name="name">Message type name.</param>
        /// <param name="data">The data.</param>
        /// <param name="cancellationToken">The cancellation token.</param>
        /// <returns>Task.</returns>
        Task SendMessageToAdminSessions<T>(SessionMessageType name, T data, CancellationToken cancellationToken);

        /// <summary>
        /// Sends the message to user sessions.
        /// </summary>
        /// <typeparam name="T">Type of data.</typeparam>
        /// <param name="userIds">Users to send messages to.</param>
        /// <param name="name">Message type name.</param>
        /// <param name="data">The data.</param>
        /// <param name="cancellationToken">The cancellation token.</param>
        /// <returns>Task.</returns>
        Task SendMessageToUserSessions<T>(List<Guid> userIds, SessionMessageType name, T data, CancellationToken cancellationToken);

        /// <summary>
        /// Sends the message to user sessions.
        /// </summary>
        /// <typeparam name="T">Type of data.</typeparam>
        /// <param name="userIds">Users to send messages to.</param>
        /// <param name="name">Message type name.</param>
        /// <param name="dataFn">Data function.</param>
        /// <param name="cancellationToken">The cancellation token.</param>
        /// <returns>Task.</returns>
        Task SendMessageToUserSessions<T>(List<Guid> userIds, SessionMessageType name, Func<T> dataFn, CancellationToken cancellationToken);

        /// <summary>
        /// Sends the message to user device sessions.
        /// </summary>
        /// <typeparam name="T">Type of data.</typeparam>
        /// <param name="deviceId">The device identifier.</param>
        /// <param name="name">Message type name.</param>
        /// <param name="data">The data.</param>
        /// <param name="cancellationToken">The cancellation token.</param>
        /// <returns>Task.</returns>
        Task SendMessageToUserDeviceSessions<T>(string deviceId, SessionMessageType name, T data, CancellationToken cancellationToken);

        /// <summary>
        /// Sends the restart required message.
        /// </summary>
        /// <param name="cancellationToken">The cancellation token.</param>
        /// <returns>Task.</returns>
        Task SendRestartRequiredNotification(CancellationToken cancellationToken);

        /// <summary>
        /// Sends the server shutdown notification.
        /// </summary>
        /// <param name="cancellationToken">The cancellation token.</param>
        /// <returns>Task.</returns>
        Task SendServerShutdownNotification(CancellationToken cancellationToken);

        /// <summary>
        /// Sends the server restart notification.
        /// </summary>
        /// <param name="cancellationToken">The cancellation token.</param>
        /// <returns>Task.</returns>
        Task SendServerRestartNotification(CancellationToken cancellationToken);

        /// <summary>
        /// Adds the additional user.
        /// </summary>
        /// <param name="sessionId">The session identifier.</param>
        /// <param name="userId">The user identifier.</param>
        void AddAdditionalUser(string sessionId, Guid userId);

        /// <summary>
        /// Removes the additional user.
        /// </summary>
        /// <param name="sessionId">The session identifier.</param>
        /// <param name="userId">The user identifier.</param>
        void RemoveAdditionalUser(string sessionId, Guid userId);

        /// <summary>
        /// Reports the now viewing item.
        /// </summary>
        /// <param name="sessionId">The session identifier.</param>
        /// <param name="itemId">The item identifier.</param>
        void ReportNowViewingItem(string sessionId, string itemId);

        /// <summary>
        /// Authenticates the new session.
        /// </summary>
        /// <param name="request">The request.</param>
        /// <returns>Task{SessionInfo}.</returns>
        Task<AuthenticationResult> AuthenticateNewSession(AuthenticationRequest request);

        Task<AuthenticationResult> AuthenticateDirect(AuthenticationRequest request);

        /// <summary>
        /// Reports the capabilities.
        /// </summary>
        /// <param name="sessionId">The session identifier.</param>
        /// <param name="capabilities">The capabilities.</param>
        void ReportCapabilities(string sessionId, ClientCapabilities capabilities);

        /// <summary>
        /// Reports the transcoding information.
        /// </summary>
        /// <param name="deviceId">The device identifier.</param>
        /// <param name="info">The information.</param>
        void ReportTranscodingInfo(string deviceId, TranscodingInfo info);

        /// <summary>
        /// Clears the transcoding information.
        /// </summary>
        /// <param name="deviceId">The device identifier.</param>
        void ClearTranscodingInfo(string deviceId);

        /// <summary>
        /// Gets the session.
        /// </summary>
        /// <param name="deviceId">The device identifier.</param>
        /// <param name="client">The client.</param>
        /// <param name="version">The version.</param>
        /// <returns>SessionInfo.</returns>
        SessionInfo GetSession(string deviceId, string client, string version);

        /// <summary>
        /// Gets the session by authentication token.
        /// </summary>
        /// <param name="token">The token.</param>
        /// <param name="deviceId">The device identifier.</param>
        /// <param name="remoteEndpoint">The remote endpoint.</param>
        /// <returns>SessionInfo.</returns>
        Task<SessionInfo> GetSessionByAuthenticationToken(string token, string deviceId, string remoteEndpoint);

        /// <summary>
        /// Gets the session by authentication token.
        /// </summary>
        /// <param name="info">The information.</param>
        /// <param name="deviceId">The device identifier.</param>
        /// <param name="remoteEndpoint">The remote endpoint.</param>
        /// <param name="appVersion">The application version.</param>
        /// <returns>Task&lt;SessionInfo&gt;.</returns>
        Task<SessionInfo> GetSessionByAuthenticationToken(Device info, string deviceId, string remoteEndpoint, string appVersion);

        /// <summary>
        /// Logouts the specified access token.
        /// </summary>
        /// <param name="accessToken">The access token.</param>
        /// <returns>A <see cref="Task"/> representing the log out process.</returns>
        Task Logout(string accessToken);

        Task Logout(Device accessToken);

        /// <summary>
        /// Revokes the user tokens.
        /// </summary>
<<<<<<< HEAD
        /// <param name="userId">The user's id.</param>
        /// <param name="currentAccessToken">The current access token.</param>
        Task RevokeUserTokens(Guid userId, string currentAccessToken);
=======
        /// <param name="userId">User ID.</param>
        /// <param name="currentAccessToken">Current access token.</param>
        void RevokeUserTokens(Guid userId, string currentAccessToken);

        /// <summary>
        /// Revokes the token.
        /// </summary>
        /// <param name="id">The identifier.</param>
        void RevokeToken(string id);
>>>>>>> 04571e93

        void CloseIfNeeded(SessionInfo session);
    }
}<|MERGE_RESOLUTION|>--- conflicted
+++ resolved
@@ -84,12 +84,8 @@
         /// <param name="deviceName">Name of the device.</param>
         /// <param name="remoteEndPoint">The remote end point.</param>
         /// <param name="user">The user.</param>
-<<<<<<< HEAD
+        /// <returns>A task containing the session information.</returns>
         Task<SessionInfo> LogSessionActivity(string appName, string appVersion, string deviceId, string deviceName, string remoteEndPoint, Jellyfin.Data.Entities.User user);
-=======
-        /// <returns>Session information.</returns>
-        SessionInfo LogSessionActivity(string appName, string appVersion, string deviceId, string deviceName, string remoteEndPoint, Jellyfin.Data.Entities.User user);
->>>>>>> 04571e93
 
         /// <summary>
         /// Used to report that a session controller has connected.
@@ -353,21 +349,10 @@
         /// <summary>
         /// Revokes the user tokens.
         /// </summary>
-<<<<<<< HEAD
         /// <param name="userId">The user's id.</param>
         /// <param name="currentAccessToken">The current access token.</param>
+        /// <returns>Task.</returns>
         Task RevokeUserTokens(Guid userId, string currentAccessToken);
-=======
-        /// <param name="userId">User ID.</param>
-        /// <param name="currentAccessToken">Current access token.</param>
-        void RevokeUserTokens(Guid userId, string currentAccessToken);
-
-        /// <summary>
-        /// Revokes the token.
-        /// </summary>
-        /// <param name="id">The identifier.</param>
-        void RevokeToken(string id);
->>>>>>> 04571e93
 
         void CloseIfNeeded(SessionInfo session);
     }
