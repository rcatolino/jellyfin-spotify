--- conflicted
+++ resolved
@@ -571,10 +571,8 @@
             string videoPath,
             string[] files);
 
-<<<<<<< HEAD
         void RunMetadataSavers(IReadOnlyList<BaseItem> items, ItemUpdateType updateReason);
-=======
+
         BaseItem GetParentItem(string parentId, Guid? userId);
->>>>>>> b707d8e0
     }
 }