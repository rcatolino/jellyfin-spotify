--- conflicted
+++ resolved
@@ -192,14 +192,11 @@
             }
         }
 
-<<<<<<< HEAD
-=======
         public IDbConnector GetDbConnector()
         {
             return new DbConnector(_logger);
         }
 
->>>>>>> cd02373e
         /// <summary>
         /// Processes the exited.
         /// </summary>
