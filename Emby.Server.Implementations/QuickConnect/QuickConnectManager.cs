using System;
using System.Collections.Concurrent;
using System.Collections.Generic;
using System.Globalization;
using System.Linq;
using System.Security.Cryptography;
using MediaBrowser.Common.Extensions;
using MediaBrowser.Controller.Authentication;
using MediaBrowser.Controller.Configuration;
using MediaBrowser.Controller.QuickConnect;
using MediaBrowser.Controller.Session;
using MediaBrowser.Model.QuickConnect;
using Microsoft.Extensions.Logging;

namespace Emby.Server.Implementations.QuickConnect
{
    /// <summary>
    /// Quick connect implementation.
    /// </summary>
    public class QuickConnectManager : IQuickConnect, IDisposable
    {
<<<<<<< HEAD
        private readonly RNGCryptoServiceProvider _rng = new ();
        private readonly ConcurrentDictionary<string, QuickConnectResult> _currentRequests = new ();
        private readonly ConcurrentDictionary<string, (string Token, Guid UserId)> _quickConnectTokens = new ();

        private readonly IServerConfigurationManager _config;
        private readonly ILogger<QuickConnectManager> _logger;
        private readonly ISessionManager _sessionManager;
=======
        /// <summary>
        /// The name of internal access tokens.
        /// </summary>
        private const string TokenName = "QuickConnect";

        /// <summary>
        /// The length of user facing codes.
        /// </summary>
        private const int CodeLength = 6;

        /// <summary>
        /// The time (in minutes) that the quick connect token is valid.
        /// </summary>
        private const int Timeout = 10;

        private readonly RNGCryptoServiceProvider _rng = new();
        private readonly ConcurrentDictionary<string, QuickConnectResult> _currentRequests = new();

        private readonly IServerConfigurationManager _config;
        private readonly ILogger<QuickConnectManager> _logger;
        private readonly IServerApplicationHost _appHost;
        private readonly IAuthenticationRepository _authenticationRepository;
>>>>>>> 94056049

        /// <summary>
        /// Initializes a new instance of the <see cref="QuickConnectManager"/> class.
        /// Should only be called at server startup when a singleton is created.
        /// </summary>
<<<<<<< HEAD
        /// <param name="config">The server configuration manager.</param>
        /// <param name="logger">The logger.</param>
        /// <param name="sessionManager">The session manager.</param>
        public QuickConnectManager(IServerConfigurationManager config, ILogger<QuickConnectManager> logger, ISessionManager sessionManager)
        {
            _config = config;
            _logger = logger;
            _sessionManager = sessionManager;

            ReloadConfiguration();
=======
        /// <param name="config">Configuration.</param>
        /// <param name="logger">Logger.</param>
        /// <param name="appHost">Application host.</param>
        /// <param name="authenticationRepository">Authentication repository.</param>
        public QuickConnectManager(
            IServerConfigurationManager config,
            ILogger<QuickConnectManager> logger,
            IServerApplicationHost appHost,
            IAuthenticationRepository authenticationRepository)
        {
            _config = config;
            _logger = logger;
            _appHost = appHost;
            _authenticationRepository = authenticationRepository;
>>>>>>> 94056049
        }

        /// <inheritdoc />
        public bool IsEnabled => _config.Configuration.QuickConnectAvailable;

        /// <summary>
        /// Assert that quick connect is currently active and throws an exception if it is not.
        /// </summary>
        private void AssertActive()
        {
            if (!IsEnabled)
            {
                throw new AuthenticationException("Quick connect is not active on this server");
            }
        }

        /// <inheritdoc/>
        public QuickConnectResult TryConnect()
        {
            AssertActive();
            ExpireRequests();

            var secret = GenerateSecureRandom();
            var code = GenerateCode();
            var result = new QuickConnectResult(secret, code, DateTime.UtcNow);

            _currentRequests[code] = result;
            return result;
        }

        /// <inheritdoc/>
        public QuickConnectResult CheckRequestStatus(string secret)
        {
            AssertActive();
            ExpireRequests();

            string code = _currentRequests.Where(x => x.Value.Secret == secret).Select(x => x.Value.Code).DefaultIfEmpty(string.Empty).First();

            if (!_currentRequests.TryGetValue(code, out QuickConnectResult? result))
            {
                throw new ResourceNotFoundException("Unable to find request with provided secret");
            }

            return result;
        }

<<<<<<< HEAD
        /// <inheritdoc/>
        public void AuthenticateRequest(AuthenticationRequest request, string token)
        {
            if (!_quickConnectTokens.TryGetValue(token, out var entry))
            {
                throw new SecurityException("Unknown quick connect token");
            }

            request.UserId = entry.UserId;
            _quickConnectTokens.Remove(token, out _);

            _sessionManager.AuthenticateQuickConnect(request, token);
        }

        /// <inheritdoc/>
        public string GenerateCode()
=======
        /// <summary>
        /// Generates a short code to display to the user to uniquely identify this request.
        /// </summary>
        /// <returns>A short, unique alphanumeric string.</returns>
        private string GenerateCode()
>>>>>>> 94056049
        {
            Span<byte> raw = stackalloc byte[4];

            int min = (int)Math.Pow(10, CodeLength - 1);
            int max = (int)Math.Pow(10, CodeLength);

            uint scale = uint.MaxValue;
            while (scale == uint.MaxValue)
            {
                _rng.GetBytes(raw);
                scale = BitConverter.ToUInt32(raw);
            }

            int code = (int)(min + ((max - min) * (scale / (double)uint.MaxValue)));
            return code.ToString(CultureInfo.InvariantCulture);
        }

        /// <inheritdoc/>
        public bool AuthorizeRequest(Guid userId, string code)
        {
            AssertActive();
            ExpireRequests();

            if (!_currentRequests.TryGetValue(code, out QuickConnectResult? result))
            {
                throw new ResourceNotFoundException("Unable to find request");
            }

            if (result.Authenticated)
            {
                throw new InvalidOperationException("Request is already authorized");
            }

            var token = Guid.NewGuid();
            result.Authentication = token;

            // Change the time on the request so it expires one minute into the future. It can't expire immediately as otherwise some clients wouldn't ever see that they have been authenticated.
            result.DateAdded = DateTime.Now.Add(TimeSpan.FromMinutes(1));

<<<<<<< HEAD
            _quickConnectTokens[result.Authentication] = (TokenName, userId);
=======
            _authenticationRepository.Create(new AuthenticationInfo
            {
                AppName = TokenName,
                AccessToken = token.ToString("N", CultureInfo.InvariantCulture),
                DateCreated = DateTime.UtcNow,
                DeviceId = _appHost.SystemId,
                DeviceName = _appHost.FriendlyName,
                AppVersion = _appHost.ApplicationVersionString,
                UserId = userId
            });
>>>>>>> 94056049

            _logger.LogDebug("Authorizing device with code {Code} to login as user {userId}", code, userId);

            return true;
        }

<<<<<<< HEAD
        /// <inheritdoc/>
        public int DeleteAllDevices(Guid user)
        {
            var tokens = _quickConnectTokens
                .Where(entry => entry.Value.Token.StartsWith(TokenName, StringComparison.Ordinal) && entry.Value.UserId == user)
                .ToList();

            var removed = 0;
            foreach (var token in tokens)
            {
                _quickConnectTokens.Remove(token.Key, out _);
                _logger.LogDebug("Deleted token {AccessToken}", token.Key);
                removed++;
            }

            return removed;
        }

=======
>>>>>>> 94056049
        /// <summary>
        /// Dispose.
        /// </summary>
        public void Dispose()
        {
            Dispose(true);
            GC.SuppressFinalize(this);
        }

        /// <summary>
        /// Dispose.
        /// </summary>
        /// <param name="disposing">Dispose unmanaged resources.</param>
        protected virtual void Dispose(bool disposing)
        {
            if (disposing)
            {
                _rng.Dispose();
            }
        }

        private string GenerateSecureRandom(int length = 32)
        {
            Span<byte> bytes = stackalloc byte[length];
            _rng.GetBytes(bytes);

            return Convert.ToHexString(bytes);
        }

        /// <summary>
        /// Expire quick connect requests that are over the time limit. If <paramref name="expireAll"/> is true, all requests are unconditionally expired.
        /// </summary>
        /// <param name="expireAll">If true, all requests will be expired.</param>
        private void ExpireRequests(bool expireAll = false)
        {
            // All requests before this timestamp have expired
            var minTime = DateTime.UtcNow.AddMinutes(-Timeout);

            // Expire stale connection requests
            foreach (var (_, currentRequest) in _currentRequests)
            {
                if (expireAll || currentRequest.DateAdded > minTime)
                {
                    var code = currentRequest.Code;
                    _logger.LogDebug("Removing expired request {Code}", code);

                    if (!_currentRequests.TryRemove(code, out _))
                    {
                        _logger.LogWarning("Request {Code} already expired", code);
                    }
                }
            }
        }
    }
}<|MERGE_RESOLUTION|>--- conflicted
+++ resolved
@@ -1,9 +1,9 @@
 using System;
 using System.Collections.Concurrent;
-using System.Collections.Generic;
 using System.Globalization;
 using System.Linq;
 using System.Security.Cryptography;
+using System.Threading.Tasks;
 using MediaBrowser.Common.Extensions;
 using MediaBrowser.Controller.Authentication;
 using MediaBrowser.Controller.Configuration;
@@ -19,70 +19,38 @@
     /// </summary>
     public class QuickConnectManager : IQuickConnect, IDisposable
     {
-<<<<<<< HEAD
-        private readonly RNGCryptoServiceProvider _rng = new ();
-        private readonly ConcurrentDictionary<string, QuickConnectResult> _currentRequests = new ();
-        private readonly ConcurrentDictionary<string, (string Token, Guid UserId)> _quickConnectTokens = new ();
+        /// <summary>
+        /// The length of user facing codes.
+        /// </summary>
+        private const int CodeLength = 6;
+
+        /// <summary>
+        /// The time (in minutes) that the quick connect token is valid.
+        /// </summary>
+        private const int Timeout = 10;
+
+        private readonly RNGCryptoServiceProvider _rng = new();
+        private readonly ConcurrentDictionary<string, QuickConnectResult> _currentRequests = new();
 
         private readonly IServerConfigurationManager _config;
         private readonly ILogger<QuickConnectManager> _logger;
         private readonly ISessionManager _sessionManager;
-=======
-        /// <summary>
-        /// The name of internal access tokens.
-        /// </summary>
-        private const string TokenName = "QuickConnect";
-
-        /// <summary>
-        /// The length of user facing codes.
-        /// </summary>
-        private const int CodeLength = 6;
-
-        /// <summary>
-        /// The time (in minutes) that the quick connect token is valid.
-        /// </summary>
-        private const int Timeout = 10;
-
-        private readonly RNGCryptoServiceProvider _rng = new();
-        private readonly ConcurrentDictionary<string, QuickConnectResult> _currentRequests = new();
-
-        private readonly IServerConfigurationManager _config;
-        private readonly ILogger<QuickConnectManager> _logger;
-        private readonly IServerApplicationHost _appHost;
-        private readonly IAuthenticationRepository _authenticationRepository;
->>>>>>> 94056049
 
         /// <summary>
         /// Initializes a new instance of the <see cref="QuickConnectManager"/> class.
         /// Should only be called at server startup when a singleton is created.
         /// </summary>
-<<<<<<< HEAD
-        /// <param name="config">The server configuration manager.</param>
-        /// <param name="logger">The logger.</param>
-        /// <param name="sessionManager">The session manager.</param>
-        public QuickConnectManager(IServerConfigurationManager config, ILogger<QuickConnectManager> logger, ISessionManager sessionManager)
+        /// <param name="config">Configuration.</param>
+        /// <param name="logger">Logger.</param>
+        /// <param name="sessionManager">Session Manager.</param>
+        public QuickConnectManager(
+            IServerConfigurationManager config,
+            ILogger<QuickConnectManager> logger,
+            ISessionManager sessionManager)
         {
             _config = config;
             _logger = logger;
             _sessionManager = sessionManager;
-
-            ReloadConfiguration();
-=======
-        /// <param name="config">Configuration.</param>
-        /// <param name="logger">Logger.</param>
-        /// <param name="appHost">Application host.</param>
-        /// <param name="authenticationRepository">Authentication repository.</param>
-        public QuickConnectManager(
-            IServerConfigurationManager config,
-            ILogger<QuickConnectManager> logger,
-            IServerApplicationHost appHost,
-            IAuthenticationRepository authenticationRepository)
-        {
-            _config = config;
-            _logger = logger;
-            _appHost = appHost;
-            _authenticationRepository = authenticationRepository;
->>>>>>> 94056049
         }
 
         /// <inheritdoc />
@@ -129,30 +97,11 @@
             return result;
         }
 
-<<<<<<< HEAD
-        /// <inheritdoc/>
-        public void AuthenticateRequest(AuthenticationRequest request, string token)
-        {
-            if (!_quickConnectTokens.TryGetValue(token, out var entry))
-            {
-                throw new SecurityException("Unknown quick connect token");
-            }
-
-            request.UserId = entry.UserId;
-            _quickConnectTokens.Remove(token, out _);
-
-            _sessionManager.AuthenticateQuickConnect(request, token);
-        }
-
-        /// <inheritdoc/>
-        public string GenerateCode()
-=======
         /// <summary>
         /// Generates a short code to display to the user to uniquely identify this request.
         /// </summary>
         /// <returns>A short, unique alphanumeric string.</returns>
         private string GenerateCode()
->>>>>>> 94056049
         {
             Span<byte> raw = stackalloc byte[4];
 
@@ -171,7 +120,7 @@
         }
 
         /// <inheritdoc/>
-        public bool AuthorizeRequest(Guid userId, string code)
+        public async Task<bool> AuthorizeRequest(Guid userId, string code)
         {
             AssertActive();
             ExpireRequests();
@@ -192,47 +141,13 @@
             // Change the time on the request so it expires one minute into the future. It can't expire immediately as otherwise some clients wouldn't ever see that they have been authenticated.
             result.DateAdded = DateTime.Now.Add(TimeSpan.FromMinutes(1));
 
-<<<<<<< HEAD
-            _quickConnectTokens[result.Authentication] = (TokenName, userId);
-=======
-            _authenticationRepository.Create(new AuthenticationInfo
-            {
-                AppName = TokenName,
-                AccessToken = token.ToString("N", CultureInfo.InvariantCulture),
-                DateCreated = DateTime.UtcNow,
-                DeviceId = _appHost.SystemId,
-                DeviceName = _appHost.FriendlyName,
-                AppVersion = _appHost.ApplicationVersionString,
-                UserId = userId
-            });
->>>>>>> 94056049
+            await _sessionManager.AuthenticateQuickConnect(userId).ConfigureAwait(false);
 
             _logger.LogDebug("Authorizing device with code {Code} to login as user {userId}", code, userId);
 
             return true;
         }
 
-<<<<<<< HEAD
-        /// <inheritdoc/>
-        public int DeleteAllDevices(Guid user)
-        {
-            var tokens = _quickConnectTokens
-                .Where(entry => entry.Value.Token.StartsWith(TokenName, StringComparison.Ordinal) && entry.Value.UserId == user)
-                .ToList();
-
-            var removed = 0;
-            foreach (var token in tokens)
-            {
-                _quickConnectTokens.Remove(token.Key, out _);
-                _logger.LogDebug("Deleted token {AccessToken}", token.Key);
-                removed++;
-            }
-
-            return removed;
-        }
-
-=======
->>>>>>> 94056049
         /// <summary>
         /// Dispose.
         /// </summary>
