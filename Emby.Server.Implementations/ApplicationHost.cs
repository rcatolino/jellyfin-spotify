#pragma warning disable CS1591

using System;
using System.Collections.Concurrent;
using System.Collections.Generic;
using System.Diagnostics;
using System.Globalization;
using System.IO;
using System.Linq;
using System.Net;
using System.Net.Http;
using System.Net.Sockets;
using System.Reflection;
using System.Runtime.InteropServices;
using System.Security.Cryptography.X509Certificates;
using System.Text;
using System.Threading;
using System.Threading.Tasks;
using Emby.Dlna;
using Emby.Dlna.Main;
using Emby.Dlna.Ssdp;
using Emby.Drawing;
using Emby.Notifications;
using Emby.Photos;
using Emby.Server.Implementations.Activity;
using Emby.Server.Implementations.Archiving;
using Emby.Server.Implementations.Channels;
using Emby.Server.Implementations.Collections;
using Emby.Server.Implementations.Configuration;
using Emby.Server.Implementations.Cryptography;
using Emby.Server.Implementations.Data;
using Emby.Server.Implementations.Devices;
using Emby.Server.Implementations.Diagnostics;
using Emby.Server.Implementations.Dto;
using Emby.Server.Implementations.HttpServer;
using Emby.Server.Implementations.HttpServer.Security;
using Emby.Server.Implementations.IO;
using Emby.Server.Implementations.Library;
using Emby.Server.Implementations.LiveTv;
using Emby.Server.Implementations.Localization;
using Emby.Server.Implementations.Net;
using Emby.Server.Implementations.Playlists;
using Emby.Server.Implementations.ScheduledTasks;
using Emby.Server.Implementations.Security;
using Emby.Server.Implementations.Serialization;
using Emby.Server.Implementations.Services;
using Emby.Server.Implementations.Session;
using Emby.Server.Implementations.SocketSharp;
using Emby.Server.Implementations.TV;
using Emby.Server.Implementations.Updates;
using MediaBrowser.Api;
using MediaBrowser.Common;
using MediaBrowser.Common.Configuration;
using MediaBrowser.Common.Events;
using MediaBrowser.Common.Net;
using MediaBrowser.Common.Plugins;
using MediaBrowser.Common.Updates;
using MediaBrowser.Controller;
using MediaBrowser.Controller.Authentication;
using MediaBrowser.Controller.Channels;
using MediaBrowser.Controller.Chapters;
using MediaBrowser.Controller.Collections;
using MediaBrowser.Controller.Configuration;
using MediaBrowser.Controller.Devices;
using MediaBrowser.Controller.Dlna;
using MediaBrowser.Controller.Drawing;
using MediaBrowser.Controller.Dto;
using MediaBrowser.Controller.Entities;
using MediaBrowser.Controller.Library;
using MediaBrowser.Controller.LiveTv;
using MediaBrowser.Controller.MediaEncoding;
using MediaBrowser.Controller.Net;
using MediaBrowser.Controller.Notifications;
using MediaBrowser.Controller.Persistence;
using MediaBrowser.Controller.Playlists;
using MediaBrowser.Controller.Plugins;
using MediaBrowser.Controller.Providers;
using MediaBrowser.Controller.Resolvers;
using MediaBrowser.Controller.Security;
using MediaBrowser.Controller.Session;
using MediaBrowser.Controller.Sorting;
using MediaBrowser.Controller.Subtitles;
using MediaBrowser.Controller.TV;
using MediaBrowser.LocalMetadata.Savers;
using MediaBrowser.MediaEncoding.BdInfo;
using MediaBrowser.Model.Activity;
using MediaBrowser.Model.Configuration;
using MediaBrowser.Model.Cryptography;
using MediaBrowser.Model.Diagnostics;
using MediaBrowser.Model.Dlna;
using MediaBrowser.Model.Events;
using MediaBrowser.Model.Globalization;
using MediaBrowser.Model.IO;
using MediaBrowser.Model.MediaInfo;
using MediaBrowser.Model.Net;
using MediaBrowser.Model.Serialization;
using MediaBrowser.Model.Services;
using MediaBrowser.Model.System;
using MediaBrowser.Model.Tasks;
using MediaBrowser.Model.Updates;
using MediaBrowser.Providers.Chapters;
using MediaBrowser.Providers.Manager;
using MediaBrowser.Providers.Plugins.TheTvdb;
using MediaBrowser.Providers.Subtitles;
using MediaBrowser.WebDashboard.Api;
using MediaBrowser.XbmcMetadata.Providers;
using Microsoft.AspNetCore.Http;
using Microsoft.AspNetCore.Http.Extensions;
using Microsoft.Extensions.Configuration;
using Microsoft.Extensions.DependencyInjection;
using Microsoft.Extensions.Logging;
using OperatingSystem = MediaBrowser.Common.System.OperatingSystem;

namespace Emby.Server.Implementations
{
    /// <summary>
    /// Class CompositionRoot.
    /// </summary>
    public abstract class ApplicationHost : IServerApplicationHost, IDisposable
    {
        /// <summary>
        /// The environment variable prefixes to log at server startup.
        /// </summary>
        private static readonly string[] _relevantEnvVarPrefixes = { "JELLYFIN_", "DOTNET_", "ASPNETCORE_" };

        private SqliteUserRepository _userRepository;
        private SqliteDisplayPreferencesRepository _displayPreferencesRepository;

        /// <summary>
        /// Gets a value indicating whether this instance can self restart.
        /// </summary>
        /// <value><c>true</c> if this instance can self restart; otherwise, <c>false</c>.</value>
        public abstract bool CanSelfRestart { get; }

        public virtual bool CanLaunchWebBrowser
        {
            get
            {
                if (!Environment.UserInteractive)
                {
                    return false;
                }

                if (StartupOptions.IsService)
                {
                    return false;
                }

                if (OperatingSystem.Id == OperatingSystemId.Windows
                    || OperatingSystem.Id == OperatingSystemId.Darwin)
                {
                    return true;
                }

                return false;
            }
        }

        /// <summary>
        /// Occurs when [has pending restart changed].
        /// </summary>
        public event EventHandler HasPendingRestartChanged;

        /// <summary>
        /// Gets a value indicating whether this instance has changes that require the entire application to restart.
        /// </summary>
        /// <value><c>true</c> if this instance has pending application restart; otherwise, <c>false</c>.</value>
        public bool HasPendingRestart { get; private set; }

        /// <inheritdoc />
        public bool IsShuttingDown { get; private set; }

        /// <summary>
        /// Gets the logger.
        /// </summary>
        protected ILogger Logger { get; }

        private IPlugin[] _plugins;

        /// <summary>
        /// Gets the plugins.
        /// </summary>
        /// <value>The plugins.</value>
        public IReadOnlyList<IPlugin> Plugins => _plugins;

        /// <summary>
        /// Gets the logger factory.
        /// </summary>
        protected ILoggerFactory LoggerFactory { get; }

        /// <summary>
        /// Gets or sets the application paths.
        /// </summary>
        /// <value>The application paths.</value>
        protected ServerApplicationPaths ApplicationPaths { get; set; }

        /// <summary>
        /// Gets or sets all concrete types.
        /// </summary>
        /// <value>All concrete types.</value>
        private Type[] _allConcreteTypes;

        /// <summary>
        /// The disposable parts.
        /// </summary>
        private readonly List<IDisposable> _disposableParts = new List<IDisposable>();

        /// <summary>
        /// Gets the configuration manager.
        /// </summary>
        /// <value>The configuration manager.</value>
        protected IConfigurationManager ConfigurationManager { get; set; }

        public IFileSystem FileSystemManager { get; set; }

        /// <summary>
        /// Gets or sets the service provider.
        /// </summary>
        public IServiceProvider ServiceProvider { get; set; }

        /// <summary>
        /// Gets the http port for the webhost.
        /// </summary>
        public int HttpPort { get; private set; }

        /// <summary>
        /// Gets the https port for the webhost.
        /// </summary>
        public int HttpsPort { get; private set; }

        /// <summary>
        /// Gets the server configuration manager.
        /// </summary>
        /// <value>The server configuration manager.</value>
        public IServerConfigurationManager ServerConfigurationManager => (IServerConfigurationManager)ConfigurationManager;

        /// <summary>
        /// Gets or sets the user manager.
        /// </summary>
        /// <value>The user manager.</value>
        public IUserManager UserManager { get; set; }

        /// <summary>
        /// Gets or sets the library manager.
        /// </summary>
        /// <value>The library manager.</value>
        internal ILibraryManager LibraryManager { get; set; }

        /// <summary>
        /// Gets or sets the directory watchers.
        /// </summary>
        /// <value>The directory watchers.</value>
        private ILibraryMonitor LibraryMonitor { get; set; }

        /// <summary>
        /// Gets or sets the provider manager.
        /// </summary>
        /// <value>The provider manager.</value>
        private IProviderManager ProviderManager { get; set; }

        /// <summary>
        /// Gets or sets the HTTP server.
        /// </summary>
        /// <value>The HTTP server.</value>
        private IHttpServer HttpServer { get; set; }

        private IDtoService DtoService { get; set; }

        public IImageProcessor ImageProcessor { get; set; }

        /// <summary>
        /// Gets or sets the media encoder.
        /// </summary>
        /// <value>The media encoder.</value>
        private IMediaEncoder MediaEncoder { get; set; }

        private ISubtitleEncoder SubtitleEncoder { get; set; }

        private ISessionManager SessionManager { get; set; }

        private ILiveTvManager LiveTvManager { get; set; }

        public LocalizationManager LocalizationManager { get; set; }

        private IEncodingManager EncodingManager { get; set; }

        private IChannelManager ChannelManager { get; set; }

        /// <summary>
        /// Gets or sets the user data repository.
        /// </summary>
        /// <value>The user data repository.</value>
        private IUserDataManager UserDataManager { get; set; }

        internal SqliteItemRepository ItemRepository { get; set; }

        private INotificationManager NotificationManager { get; set; }

        private ISubtitleManager SubtitleManager { get; set; }

        private IChapterManager ChapterManager { get; set; }

        private IDeviceManager DeviceManager { get; set; }

        internal IUserViewManager UserViewManager { get; set; }

        private IAuthenticationRepository AuthenticationRepository { get; set; }

        private ITVSeriesManager TVSeriesManager { get; set; }

        private ICollectionManager CollectionManager { get; set; }

        private IMediaSourceManager MediaSourceManager { get; set; }

        /// <summary>
        /// Gets the installation manager.
        /// </summary>
        /// <value>The installation manager.</value>
        protected IInstallationManager InstallationManager { get; private set; }

        protected IAuthService AuthService { get; private set; }

        public IStartupOptions StartupOptions { get; }

        internal IImageEncoder ImageEncoder { get; private set; }

        protected IProcessFactory ProcessFactory { get; private set; }

        protected readonly IXmlSerializer XmlSerializer;

        protected ISocketFactory SocketFactory { get; private set; }

        protected ITaskManager TaskManager { get; private set; }

        public IHttpClient HttpClient { get; private set; }

        protected INetworkManager NetworkManager { get; set; }

        public IJsonSerializer JsonSerializer { get; private set; }

        protected IIsoManager IsoManager { get; private set; }

        /// <summary>
        /// Initializes a new instance of the <see cref="ApplicationHost" /> class.
        /// </summary>
        public ApplicationHost(
            ServerApplicationPaths applicationPaths,
            ILoggerFactory loggerFactory,
            IStartupOptions options,
            IFileSystem fileSystem,
            IImageEncoder imageEncoder,
            INetworkManager networkManager)
        {
            XmlSerializer = new MyXmlSerializer();

            NetworkManager = networkManager;
            networkManager.LocalSubnetsFn = GetConfiguredLocalSubnets;

            ApplicationPaths = applicationPaths;
            LoggerFactory = loggerFactory;
            FileSystemManager = fileSystem;

            ConfigurationManager = new ServerConfigurationManager(ApplicationPaths, LoggerFactory, XmlSerializer, FileSystemManager);

            Logger = LoggerFactory.CreateLogger("App");

            StartupOptions = options;

            ImageEncoder = imageEncoder;

            fileSystem.AddShortcutHandler(new MbLinkShortcutHandler(fileSystem));

            NetworkManager.NetworkChanged += OnNetworkChanged;
        }

        public string ExpandVirtualPath(string path)
        {
            var appPaths = ApplicationPaths;

            return path.Replace(appPaths.VirtualDataPath, appPaths.DataPath, StringComparison.OrdinalIgnoreCase)
                .Replace(appPaths.VirtualInternalMetadataPath, appPaths.InternalMetadataPath, StringComparison.OrdinalIgnoreCase);
        }

        public string ReverseVirtualPath(string path)
        {
            var appPaths = ApplicationPaths;

            return path.Replace(appPaths.DataPath, appPaths.VirtualDataPath, StringComparison.OrdinalIgnoreCase)
                .Replace(appPaths.InternalMetadataPath, appPaths.VirtualInternalMetadataPath, StringComparison.OrdinalIgnoreCase);
        }

        private string[] GetConfiguredLocalSubnets()
        {
            return ServerConfigurationManager.Configuration.LocalNetworkSubnets;
        }

        private void OnNetworkChanged(object sender, EventArgs e)
        {
            _validAddressResults.Clear();
        }

        /// <inheritdoc />
        public Version ApplicationVersion { get; } = typeof(ApplicationHost).Assembly.GetName().Version;

        /// <inheritdoc />
        public string ApplicationVersionString { get; } = typeof(ApplicationHost).Assembly.GetName().Version.ToString(3);

        /// <summary>
        /// Gets the current application user agent.
        /// </summary>
        /// <value>The application user agent.</value>
        public string ApplicationUserAgent => Name.Replace(' ', '-') + "/" + ApplicationVersionString;

        /// <summary>
        /// Gets the email address for use within a comment section of a user agent field.
        /// Presently used to provide contact information to MusicBrainz service.
        /// </summary>
        public string ApplicationUserAgentAddress { get; } = "team@jellyfin.org";

        /// <summary>
        /// Gets the current application name.
        /// </summary>
        /// <value>The application name.</value>
        public string ApplicationProductName { get; } = FileVersionInfo.GetVersionInfo(Assembly.GetEntryAssembly().Location).ProductName;

        private DeviceId _deviceId;

        public string SystemId
        {
            get
            {
                if (_deviceId == null)
                {
                    _deviceId = new DeviceId(ApplicationPaths, LoggerFactory);
                }

                return _deviceId.Value;
            }
        }

        /// <summary>
        /// Gets the name.
        /// </summary>
        /// <value>The name.</value>
        public string Name => ApplicationProductName;

        /// <summary>
        /// Creates an instance of type and resolves all constructor dependencies.
        /// </summary>
        /// <param name="type">The type.</param>
        /// <returns>System.Object.</returns>
        public object CreateInstance(Type type)
            => ActivatorUtilities.CreateInstance(ServiceProvider, type);

        /// <summary>
        /// Creates an instance of type and resolves all constructor dependencies.
        /// </summary>
        /// /// <typeparam name="T">The type.</typeparam>
        /// <returns>T.</returns>
        public T CreateInstance<T>()
            => ActivatorUtilities.CreateInstance<T>(ServiceProvider);

        /// <summary>
        /// Creates the instance safe.
        /// </summary>
        /// <param name="type">The type.</param>
        /// <returns>System.Object.</returns>
        protected object CreateInstanceSafe(Type type)
        {
            try
            {
                Logger.LogDebug("Creating instance of {Type}", type);
                return ActivatorUtilities.CreateInstance(ServiceProvider, type);
            }
            catch (Exception ex)
            {
                Logger.LogError(ex, "Error creating {Type}", type);
                return null;
            }
        }

        /// <summary>
        /// Resolves this instance.
        /// </summary>
        /// <typeparam name="T">The type</typeparam>
        /// <returns>``0.</returns>
        public T Resolve<T>() => ServiceProvider.GetService<T>();

        /// <summary>
        /// Gets the export types.
        /// </summary>
        /// <typeparam name="T">The type.</typeparam>
        /// <returns>IEnumerable{Type}.</returns>
        public IEnumerable<Type> GetExportTypes<T>()
        {
            var currentType = typeof(T);

            return _allConcreteTypes.Where(i => currentType.IsAssignableFrom(i));
        }

        /// <inheritdoc />
        public IReadOnlyCollection<T> GetExports<T>(bool manageLifetime = true)
        {
            // Convert to list so this isn't executed for each iteration
            var parts = GetExportTypes<T>()
                .Select(CreateInstanceSafe)
                .Where(i => i != null)
                .Cast<T>()
                .ToList();

            if (manageLifetime)
            {
                lock (_disposableParts)
                {
                    _disposableParts.AddRange(parts.OfType<IDisposable>());
                }
            }

            return parts;
        }

        /// <summary>
        /// Runs the startup tasks.
        /// </summary>
        /// <returns><see cref="Task" />.</returns>
        public async Task RunStartupTasksAsync()
        {
            Logger.LogInformation("Running startup tasks");

            Resolve<ITaskManager>().AddTasks(GetExports<IScheduledTask>(false));

            ConfigurationManager.ConfigurationUpdated += OnConfigurationUpdated;

            MediaEncoder.SetFFmpegPath();

            Logger.LogInformation("ServerId: {0}", SystemId);

            var entryPoints = GetExports<IServerEntryPoint>();

            var stopWatch = new Stopwatch();
            stopWatch.Start();
            await Task.WhenAll(StartEntryPoints(entryPoints, true)).ConfigureAwait(false);
            Logger.LogInformation("Executed all pre-startup entry points in {Elapsed:g}", stopWatch.Elapsed);

            Logger.LogInformation("Core startup complete");
            HttpServer.GlobalResponse = null;

            stopWatch.Restart();
            await Task.WhenAll(StartEntryPoints(entryPoints, false)).ConfigureAwait(false);
            Logger.LogInformation("Executed all post-startup entry points in {Elapsed:g}", stopWatch.Elapsed);
            stopWatch.Stop();
        }

        private IEnumerable<Task> StartEntryPoints(IEnumerable<IServerEntryPoint> entryPoints, bool isBeforeStartup)
        {
            foreach (var entryPoint in entryPoints)
            {
                if (isBeforeStartup != (entryPoint is IRunBeforeStartup))
                {
                    continue;
                }

                Logger.LogDebug("Starting entry point {Type}", entryPoint.GetType());

                yield return entryPoint.RunAsync();
            }
        }

        /// <inheritdoc/>
        public async Task InitAsync(IServiceCollection serviceCollection, IConfiguration startupConfig)
        {
            HttpPort = ServerConfigurationManager.Configuration.HttpServerPortNumber;
            HttpsPort = ServerConfigurationManager.Configuration.HttpsPortNumber;

            // Safeguard against invalid configuration
            if (HttpPort == HttpsPort)
            {
                HttpPort = ServerConfiguration.DefaultHttpPort;
                HttpsPort = ServerConfiguration.DefaultHttpsPort;
            }

            JsonSerializer = new JsonSerializer();

            if (Plugins != null)
            {
                var pluginBuilder = new StringBuilder();

                foreach (var plugin in Plugins)
                {
                    pluginBuilder.AppendLine(
                        string.Format(
                            CultureInfo.InvariantCulture,
                            "{0} {1}",
                            plugin.Name,
                            plugin.Version));
                }

                Logger.LogInformation("Plugins: {Plugins}", pluginBuilder.ToString());
            }

            DiscoverTypes();

            await RegisterServices(serviceCollection, startupConfig).ConfigureAwait(false);
        }

        public async Task ExecuteWebsocketHandlerAsync(HttpContext context, Func<Task> next)
        {
            if (!context.WebSockets.IsWebSocketRequest)
            {
                await next().ConfigureAwait(false);
                return;
            }

            await HttpServer.ProcessWebSocketRequest(context).ConfigureAwait(false);
        }

        public async Task ExecuteHttpHandlerAsync(HttpContext context, Func<Task> next)
        {
            if (context.WebSockets.IsWebSocketRequest)
            {
                await next().ConfigureAwait(false);
                return;
            }

            var request = context.Request;
            var response = context.Response;
            var localPath = context.Request.Path.ToString();

            var req = new WebSocketSharpRequest(request, response, request.Path, LoggerFactory.CreateLogger<WebSocketSharpRequest>());
            await HttpServer.RequestHandler(req, request.GetDisplayUrl(), request.Host.ToString(), localPath, context.RequestAborted).ConfigureAwait(false);
        }

        /// <summary>
        /// Registers services/resources with the service collection that will be available via DI.
        /// </summary>
        protected async Task RegisterServices(IServiceCollection serviceCollection, IConfiguration startupConfig)
        {
            serviceCollection.AddMemoryCache();

            serviceCollection.AddSingleton(ConfigurationManager);
            serviceCollection.AddSingleton<IApplicationHost>(this);

            serviceCollection.AddSingleton<IApplicationPaths>(ApplicationPaths);

            serviceCollection.AddSingleton(JsonSerializer);

            // TODO: Support for injecting ILogger should be deprecated in favour of ILogger<T> and this removed
            serviceCollection.AddSingleton<ILogger>(Logger);

            serviceCollection.AddSingleton(FileSystemManager);
            serviceCollection.AddSingleton<TvdbClientManager>();

            HttpClient = new HttpClientManager.HttpClientManager(
                ApplicationPaths,
                LoggerFactory.CreateLogger<HttpClientManager.HttpClientManager>(),
                FileSystemManager,
                () => ApplicationUserAgent);
            serviceCollection.AddSingleton(HttpClient);

            serviceCollection.AddSingleton(NetworkManager);

            IsoManager = new IsoManager();
            serviceCollection.AddSingleton(IsoManager);

            TaskManager = new TaskManager(ApplicationPaths, JsonSerializer, LoggerFactory, FileSystemManager);
            serviceCollection.AddSingleton(TaskManager);

            serviceCollection.AddSingleton(XmlSerializer);

            ProcessFactory = new ProcessFactory();
            serviceCollection.AddSingleton(ProcessFactory);

            serviceCollection.AddSingleton(typeof(IStreamHelper), typeof(StreamHelper));

            var cryptoProvider = new CryptographyProvider();
            serviceCollection.AddSingleton<ICryptoProvider>(cryptoProvider);

            SocketFactory = new SocketFactory();
            serviceCollection.AddSingleton(SocketFactory);

            serviceCollection.AddSingleton(typeof(IInstallationManager), typeof(InstallationManager));

            serviceCollection.AddSingleton(typeof(IZipClient), typeof(ZipClient));

            serviceCollection.AddSingleton(typeof(IHttpResultFactory), typeof(HttpResultFactory));

            serviceCollection.AddSingleton<IServerApplicationHost>(this);
            serviceCollection.AddSingleton<IServerApplicationPaths>(ApplicationPaths);

            serviceCollection.AddSingleton(ServerConfigurationManager);

            LocalizationManager = new LocalizationManager(ServerConfigurationManager, JsonSerializer, LoggerFactory.CreateLogger<LocalizationManager>());
            await LocalizationManager.LoadAll().ConfigureAwait(false);
            serviceCollection.AddSingleton<ILocalizationManager>(LocalizationManager);

            serviceCollection.AddSingleton<IBlurayExaminer>(new BdInfoExaminer(FileSystemManager));

            UserDataManager = new UserDataManager(LoggerFactory, ServerConfigurationManager, () => UserManager);
            serviceCollection.AddSingleton(UserDataManager);

            _displayPreferencesRepository = new SqliteDisplayPreferencesRepository(
                LoggerFactory.CreateLogger<SqliteDisplayPreferencesRepository>(),
                ApplicationPaths,
                FileSystemManager);
            serviceCollection.AddSingleton<IDisplayPreferencesRepository>(_displayPreferencesRepository);

            ItemRepository = new SqliteItemRepository(ServerConfigurationManager, this, LoggerFactory.CreateLogger<SqliteItemRepository>(), LocalizationManager);
            serviceCollection.AddSingleton<IItemRepository>(ItemRepository);

            AuthenticationRepository = GetAuthenticationRepository();
            serviceCollection.AddSingleton(AuthenticationRepository);

            _userRepository = GetUserRepository();

            UserManager = new UserManager(
                LoggerFactory.CreateLogger<UserManager>(),
                _userRepository,
                XmlSerializer,
                NetworkManager,
                () => ImageProcessor,
                () => DtoService,
                this,
                JsonSerializer,
                FileSystemManager,
                cryptoProvider);

            serviceCollection.AddSingleton(UserManager);

            MediaEncoder = new MediaBrowser.MediaEncoding.Encoder.MediaEncoder(
                LoggerFactory.CreateLogger<MediaBrowser.MediaEncoding.Encoder.MediaEncoder>(),
                ServerConfigurationManager,
                FileSystemManager,
                ProcessFactory,
                LocalizationManager,
                () => SubtitleEncoder,
                startupConfig,
                StartupOptions.FFmpegPath);
            serviceCollection.AddSingleton(MediaEncoder);

            LibraryManager = new LibraryManager(this, LoggerFactory, TaskManager, UserManager, ServerConfigurationManager, UserDataManager, () => LibraryMonitor, FileSystemManager, () => ProviderManager, () => UserViewManager, MediaEncoder);
            serviceCollection.AddSingleton(LibraryManager);

            var musicManager = new MusicManager(LibraryManager);
            serviceCollection.AddSingleton<IMusicManager>(musicManager);

            LibraryMonitor = new LibraryMonitor(LoggerFactory, LibraryManager, ServerConfigurationManager, FileSystemManager);
            serviceCollection.AddSingleton(LibraryMonitor);

            serviceCollection.AddSingleton<ISearchEngine>(new SearchEngine(LoggerFactory, LibraryManager, UserManager));

            CertificateInfo = GetCertificateInfo(true);
            Certificate = GetCertificate(CertificateInfo);

            serviceCollection.AddSingleton<ServiceController>();
            serviceCollection.AddSingleton<IHttpListener, WebSocketSharpListener>();
            serviceCollection.AddSingleton<IHttpServer, HttpListenerHost>();

            ImageProcessor = new ImageProcessor(LoggerFactory.CreateLogger<ImageProcessor>(), ServerConfigurationManager.ApplicationPaths, FileSystemManager, ImageEncoder, () => LibraryManager, () => MediaEncoder);
            serviceCollection.AddSingleton(ImageProcessor);

            TVSeriesManager = new TVSeriesManager(UserManager, UserDataManager, LibraryManager, ServerConfigurationManager);
            serviceCollection.AddSingleton(TVSeriesManager);

            DeviceManager = new DeviceManager(AuthenticationRepository, JsonSerializer, LibraryManager, LocalizationManager, UserManager, FileSystemManager, LibraryMonitor, ServerConfigurationManager);
            serviceCollection.AddSingleton(DeviceManager);

            MediaSourceManager = new MediaSourceManager(ItemRepository, ApplicationPaths, LocalizationManager, UserManager, LibraryManager, LoggerFactory, JsonSerializer, FileSystemManager, UserDataManager, () => MediaEncoder);
            serviceCollection.AddSingleton(MediaSourceManager);

            SubtitleManager = new SubtitleManager(LoggerFactory, FileSystemManager, LibraryMonitor, MediaSourceManager, LocalizationManager);
            serviceCollection.AddSingleton(SubtitleManager);

            ProviderManager = new ProviderManager(HttpClient, SubtitleManager, ServerConfigurationManager, LibraryMonitor, LoggerFactory, FileSystemManager, ApplicationPaths, () => LibraryManager, JsonSerializer);
            serviceCollection.AddSingleton(ProviderManager);

            DtoService = new DtoService(LoggerFactory, LibraryManager, UserDataManager, ItemRepository, ImageProcessor, ProviderManager, this, () => MediaSourceManager, () => LiveTvManager);
            serviceCollection.AddSingleton(DtoService);

            ChannelManager = new ChannelManager(UserManager, DtoService, LibraryManager, LoggerFactory, ServerConfigurationManager, FileSystemManager, UserDataManager, JsonSerializer, ProviderManager);
            serviceCollection.AddSingleton(ChannelManager);

            SessionManager = new SessionManager(
                LoggerFactory.CreateLogger<SessionManager>(),
                UserDataManager,
                LibraryManager,
                UserManager,
                musicManager,
                DtoService,
                ImageProcessor,
                this,
                AuthenticationRepository,
                DeviceManager,
                MediaSourceManager);
            serviceCollection.AddSingleton(SessionManager);

            serviceCollection.AddSingleton<IDlnaManager>(
                new DlnaManager(XmlSerializer, FileSystemManager, ApplicationPaths, LoggerFactory, JsonSerializer, this));

            CollectionManager = new CollectionManager(LibraryManager, ApplicationPaths, LocalizationManager, FileSystemManager, LibraryMonitor, LoggerFactory, ProviderManager);
            serviceCollection.AddSingleton(CollectionManager);

            serviceCollection.AddSingleton(typeof(IPlaylistManager), typeof(PlaylistManager));

            LiveTvManager = new LiveTvManager(this, ServerConfigurationManager, LoggerFactory, ItemRepository, ImageProcessor, UserDataManager, DtoService, UserManager, LibraryManager, TaskManager, LocalizationManager, JsonSerializer, FileSystemManager, () => ChannelManager);
            serviceCollection.AddSingleton(LiveTvManager);

            UserViewManager = new UserViewManager(LibraryManager, LocalizationManager, UserManager, ChannelManager, LiveTvManager, ServerConfigurationManager);
            serviceCollection.AddSingleton(UserViewManager);

            NotificationManager = new NotificationManager(
                LoggerFactory.CreateLogger<NotificationManager>(),
                UserManager,
                ServerConfigurationManager);
            serviceCollection.AddSingleton(NotificationManager);

            serviceCollection.AddSingleton<IDeviceDiscovery>(new DeviceDiscovery(ServerConfigurationManager));

            ChapterManager = new ChapterManager(ItemRepository);
            serviceCollection.AddSingleton(ChapterManager);

            EncodingManager = new MediaEncoder.EncodingManager(
                LoggerFactory.CreateLogger<MediaEncoder.EncodingManager>(),
                FileSystemManager,
                MediaEncoder,
                ChapterManager,
                LibraryManager);
            serviceCollection.AddSingleton(EncodingManager);

            var activityLogRepo = GetActivityLogRepository();
            serviceCollection.AddSingleton(activityLogRepo);
            serviceCollection.AddSingleton<IActivityManager>(new ActivityManager(LoggerFactory, activityLogRepo, UserManager));

            var authContext = new AuthorizationContext(AuthenticationRepository, UserManager);
            serviceCollection.AddSingleton<IAuthorizationContext>(authContext);
            serviceCollection.AddSingleton<ISessionContext>(new SessionContext(UserManager, authContext, SessionManager));

            AuthService = new AuthService(LoggerFactory.CreateLogger<AuthService>(), authContext, ServerConfigurationManager, SessionManager, NetworkManager);
            serviceCollection.AddSingleton(AuthService);

            SubtitleEncoder = new MediaBrowser.MediaEncoding.Subtitles.SubtitleEncoder(
                LibraryManager,
                LoggerFactory.CreateLogger<MediaBrowser.MediaEncoding.Subtitles.SubtitleEncoder>(),
                ApplicationPaths,
                FileSystemManager,
                MediaEncoder,
                HttpClient,
                MediaSourceManager,
                ProcessFactory);
            serviceCollection.AddSingleton(SubtitleEncoder);

            serviceCollection.AddSingleton(typeof(IResourceFileManager), typeof(ResourceFileManager));
            serviceCollection.AddSingleton<EncodingHelper>();

            serviceCollection.AddSingleton(typeof(IAttachmentExtractor), typeof(MediaBrowser.MediaEncoding.Attachments.AttachmentExtractor));

            _displayPreferencesRepository.Initialize();

            var userDataRepo = new SqliteUserDataRepository(LoggerFactory.CreateLogger<SqliteUserDataRepository>(), ApplicationPaths);

            SetStaticProperties();

            ((UserManager)UserManager).Initialize();

            ((UserDataManager)UserDataManager).Repository = userDataRepo;
            ItemRepository.Initialize(userDataRepo, UserManager);
            ((LibraryManager)LibraryManager).ItemRepository = ItemRepository;
        }

        /// <summary>
        /// Create services registered with the service container that need to be initialized at application startup.
        /// </summary>
        public void InitializeServices()
        {
            HttpServer = Resolve<IHttpServer>();
        }

        public static void LogEnvironmentInfo(ILogger logger, IApplicationPaths appPaths)
        {
            // Distinct these to prevent users from reporting problems that aren't actually problems
            var commandLineArgs = Environment
                .GetCommandLineArgs()
                .Distinct();

            // Get all relevant environment variables
            var allEnvVars = Environment.GetEnvironmentVariables();
            var relevantEnvVars = new Dictionary<object, object>();
            foreach (var key in allEnvVars.Keys)
            {
                if (_relevantEnvVarPrefixes.Any(prefix => key.ToString().StartsWith(prefix, StringComparison.OrdinalIgnoreCase)))
                {
                    relevantEnvVars.Add(key, allEnvVars[key]);
                }
            }

            logger.LogInformation("Environment Variables: {EnvVars}", relevantEnvVars);
            logger.LogInformation("Arguments: {Args}", commandLineArgs);
            logger.LogInformation("Operating system: {OS}", OperatingSystem.Name);
            logger.LogInformation("Architecture: {Architecture}", RuntimeInformation.OSArchitecture);
            logger.LogInformation("64-Bit Process: {Is64Bit}", Environment.Is64BitProcess);
            logger.LogInformation("User Interactive: {IsUserInteractive}", Environment.UserInteractive);
            logger.LogInformation("Processor count: {ProcessorCount}", Environment.ProcessorCount);
            logger.LogInformation("Program data path: {ProgramDataPath}", appPaths.ProgramDataPath);
            logger.LogInformation("Web resources path: {WebPath}", appPaths.WebPath);
            logger.LogInformation("Application directory: {ApplicationPath}", appPaths.ProgramSystemPath);
        }

        private X509Certificate2 GetCertificate(CertificateInfo info)
        {
            var certificateLocation = info?.Path;

            if (string.IsNullOrWhiteSpace(certificateLocation))
            {
                return null;
            }

            try
            {
                if (!File.Exists(certificateLocation))
                {
                    return null;
                }

                // Don't use an empty string password
                var password = string.IsNullOrWhiteSpace(info.Password) ? null : info.Password;

                var localCert = new X509Certificate2(certificateLocation, password);
                // localCert.PrivateKey = PrivateKey.CreateFromFile(pvk_file).RSA;
                if (!localCert.HasPrivateKey)
                {
                    Logger.LogError("No private key included in SSL cert {CertificateLocation}.", certificateLocation);
                    return null;
                }

                return localCert;
            }
            catch (Exception ex)
            {
                Logger.LogError(ex, "Error loading cert from {CertificateLocation}", certificateLocation);
                return null;
            }
        }

        /// <summary>
        /// Gets the user repository.
        /// </summary>
        /// <returns><see cref="Task{SqliteUserRepository}" />.</returns>
        private SqliteUserRepository GetUserRepository()
        {
            var repo = new SqliteUserRepository(
                LoggerFactory.CreateLogger<SqliteUserRepository>(),
                ApplicationPaths);

            repo.Initialize();

            return repo;
        }

        private IAuthenticationRepository GetAuthenticationRepository()
        {
            var repo = new AuthenticationRepository(LoggerFactory, ServerConfigurationManager);

            repo.Initialize();

            return repo;
        }

        private IActivityRepository GetActivityLogRepository()
        {
            var repo = new ActivityRepository(LoggerFactory, ServerConfigurationManager.ApplicationPaths, FileSystemManager);

            repo.Initialize();

            return repo;
        }

        /// <summary>
        /// Dirty hacks.
        /// </summary>
        private void SetStaticProperties()
        {
            ItemRepository.ImageProcessor = ImageProcessor;

            // For now there's no real way to inject these properly
            BaseItem.Logger = LoggerFactory.CreateLogger("BaseItem");
            BaseItem.ConfigurationManager = ServerConfigurationManager;
            BaseItem.LibraryManager = LibraryManager;
            BaseItem.ProviderManager = ProviderManager;
            BaseItem.LocalizationManager = LocalizationManager;
            BaseItem.ItemRepository = ItemRepository;
            User.UserManager = UserManager;
            BaseItem.FileSystem = FileSystemManager;
            BaseItem.UserDataManager = UserDataManager;
            BaseItem.ChannelManager = ChannelManager;
            Video.LiveTvManager = LiveTvManager;
            Folder.UserViewManager = UserViewManager;
            UserView.TVSeriesManager = TVSeriesManager;
            UserView.CollectionManager = CollectionManager;
            BaseItem.MediaSourceManager = MediaSourceManager;
            CollectionFolder.XmlSerializer = XmlSerializer;
            CollectionFolder.JsonSerializer = JsonSerializer;
            CollectionFolder.ApplicationHost = this;
            AuthenticatedAttribute.AuthService = AuthService;
        }

<<<<<<< HEAD
        private async void PluginInstalled(object sender, GenericEventArgs<VersionInfo> args)
        {
            string dir = Path.Combine(ApplicationPaths.PluginsPath, args.Argument.name);
            var types = Directory.EnumerateFiles(dir, "*.dll", SearchOption.AllDirectories)
                        .Select(Assembly.LoadFrom)
                        .SelectMany(x => x.ExportedTypes)
                        .Where(x => x.IsClass && !x.IsAbstract && !x.IsInterface && !x.IsGenericType)
                        .ToArray();

            int oldLen = _allConcreteTypes.Length;
            Array.Resize(ref _allConcreteTypes, oldLen + types.Length);
            types.CopyTo(_allConcreteTypes, oldLen);

            var plugins = types.Where(x => x.IsAssignableFrom(typeof(IPlugin)))
                    .Select(CreateInstanceSafe)
                    .Where(x => x != null)
                    .Cast<IPlugin>()
                    .Select(LoadPlugin)
                    .Where(x => x != null)
                    .ToArray();

            oldLen = _plugins.Length;
            Array.Resize(ref _plugins, oldLen + plugins.Length);
            plugins.CopyTo(_plugins, oldLen);

            var entries = types.Where(x => x.IsAssignableFrom(typeof(IServerEntryPoint)))
                .Select(CreateInstanceSafe)
                .Where(x => x != null)
                .Cast<IServerEntryPoint>()
                .ToList();

            await Task.WhenAll(StartEntryPoints(entries, true)).ConfigureAwait(false);
            await Task.WhenAll(StartEntryPoints(entries, false)).ConfigureAwait(false);
        }

=======
>>>>>>> 299541f1
        /// <summary>
        /// Finds the parts.
        /// </summary>
        public void FindParts()
        {
            InstallationManager = ServiceProvider.GetService<IInstallationManager>();

            if (!ServerConfigurationManager.Configuration.IsPortAuthorized)
            {
                ServerConfigurationManager.Configuration.IsPortAuthorized = true;
                ConfigurationManager.SaveConfiguration();
            }

            ConfigurationManager.AddParts(GetExports<IConfigurationFactory>());
            _plugins = GetExports<IPlugin>()
                        .Select(LoadPlugin)
                        .Where(i => i != null)
                        .ToArray();

            HttpServer.Init(GetExportTypes<IService>(), GetExports<IWebSocketListener>(), GetUrlPrefixes());

            LibraryManager.AddParts(
                GetExports<IResolverIgnoreRule>(),
                GetExports<IItemResolver>(),
                GetExports<IIntroProvider>(),
                GetExports<IBaseItemComparer>(),
                GetExports<ILibraryPostScanTask>());

            ProviderManager.AddParts(
                GetExports<IImageProvider>(),
                GetExports<IMetadataService>(),
                GetExports<IMetadataProvider>(),
                GetExports<IMetadataSaver>(),
                GetExports<IExternalId>());

            LiveTvManager.AddParts(GetExports<ILiveTvService>(), GetExports<ITunerHost>(), GetExports<IListingsProvider>());

            SubtitleManager.AddParts(GetExports<ISubtitleProvider>());

            ChannelManager.AddParts(GetExports<IChannel>());

            MediaSourceManager.AddParts(GetExports<IMediaSourceProvider>());

            NotificationManager.AddParts(GetExports<INotificationService>(), GetExports<INotificationTypeFactory>());
            UserManager.AddParts(GetExports<IAuthenticationProvider>(), GetExports<IPasswordResetProvider>());

            IsoManager.AddParts(GetExports<IIsoMounter>());
        }

        private IPlugin LoadPlugin(IPlugin plugin)
        {
            try
            {
                if (plugin is IPluginAssembly assemblyPlugin)
                {
                    var assembly = plugin.GetType().Assembly;
                    var assemblyName = assembly.GetName();
                    var assemblyFilePath = assembly.Location;

                    var dataFolderPath = Path.Combine(ApplicationPaths.PluginsPath, Path.GetFileNameWithoutExtension(assemblyFilePath));

                    assemblyPlugin.SetAttributes(assemblyFilePath, dataFolderPath, assemblyName.Version);

                    try
                    {
                        var idAttributes = assembly.GetCustomAttributes(typeof(GuidAttribute), true);
                        if (idAttributes.Length > 0)
                        {
                            var attribute = (GuidAttribute)idAttributes[0];
                            var assemblyId = new Guid(attribute.Value);

                            assemblyPlugin.SetId(assemblyId);
                        }
                    }
                    catch (Exception ex)
                    {
                        Logger.LogError(ex, "Error getting plugin Id from {PluginName}.", plugin.GetType().FullName);
                    }
                }

                if (plugin is IHasPluginConfiguration hasPluginConfiguration)
                {
                    hasPluginConfiguration.SetStartupInfo(s => Directory.CreateDirectory(s));
                }
            }
            catch (Exception ex)
            {
                Logger.LogError(ex, "Error loading plugin {PluginName}", plugin.GetType().FullName);
                return null;
            }

            return plugin;
        }

        /// <summary>
        /// Discovers the types.
        /// </summary>
        protected void DiscoverTypes()
        {
            Logger.LogInformation("Loading assemblies");

            _allConcreteTypes = GetTypes(GetComposablePartAssemblies()).ToArray();
        }

        private IEnumerable<Type> GetTypes(IEnumerable<Assembly> assemblies)
        {
            foreach (var ass in assemblies)
            {
                Type[] exportedTypes;
                try
                {
                    exportedTypes = ass.GetExportedTypes();
                }
                catch (FileNotFoundException ex)
                {
                    Logger.LogError(ex, "Error getting exported types from {Assembly}", ass.FullName);
                    continue;
                }

                foreach (Type type in exportedTypes)
                {
                    if (type.IsClass && !type.IsAbstract && !type.IsInterface && !type.IsGenericType)
                    {
                        yield return type;
                    }
                }
            }
        }

        private CertificateInfo CertificateInfo { get; set; }

        public X509Certificate2 Certificate { get; private set; }

        private IEnumerable<string> GetUrlPrefixes()
        {
            var hosts = new[] { "+" };

            return hosts.SelectMany(i =>
            {
                var prefixes = new List<string>
                {
                    "http://" + i + ":" + HttpPort + "/"
                };

                if (CertificateInfo != null)
                {
                    prefixes.Add("https://" + i + ":" + HttpsPort + "/");
                }

                return prefixes;
            });
        }

        private CertificateInfo GetCertificateInfo(bool generateCertificate)
        {
            // Custom cert
            return new CertificateInfo
            {
                Path = ServerConfigurationManager.Configuration.CertificatePath,
                Password = ServerConfigurationManager.Configuration.CertificatePassword
            };
        }

        /// <summary>
        /// Called when [configuration updated].
        /// </summary>
        /// <param name="sender">The sender.</param>
        /// <param name="e">The <see cref="EventArgs"/> instance containing the event data.</param>
        protected void OnConfigurationUpdated(object sender, EventArgs e)
        {
            var requiresRestart = false;

            // Don't do anything if these haven't been set yet
            if (HttpPort != 0 && HttpsPort != 0)
            {
                // Need to restart if ports have changed
                if (ServerConfigurationManager.Configuration.HttpServerPortNumber != HttpPort ||
                    ServerConfigurationManager.Configuration.HttpsPortNumber != HttpsPort)
                {
                    if (ServerConfigurationManager.Configuration.IsPortAuthorized)
                    {
                        ServerConfigurationManager.Configuration.IsPortAuthorized = false;
                        ServerConfigurationManager.SaveConfiguration();

                        requiresRestart = true;
                    }
                }
            }

            if (!HttpServer.UrlPrefixes.SequenceEqual(GetUrlPrefixes(), StringComparer.OrdinalIgnoreCase))
            {
                requiresRestart = true;
            }

            var currentCertPath = CertificateInfo?.Path;
            var newCertInfo = GetCertificateInfo(false);
            var newCertPath = newCertInfo?.Path;

            if (!string.Equals(currentCertPath, newCertPath, StringComparison.OrdinalIgnoreCase))
            {
                requiresRestart = true;
            }

            if (requiresRestart)
            {
                Logger.LogInformation("App needs to be restarted due to configuration change.");

                NotifyPendingRestart();
            }
        }

        /// <summary>
        /// Notifies that the kernel that a change has been made that requires a restart
        /// </summary>
        public void NotifyPendingRestart()
        {
            Logger.LogInformation("App needs to be restarted.");

            var changed = !HasPendingRestart;

            HasPendingRestart = true;

            if (changed)
            {
                EventHelper.QueueEventIfNotNull(HasPendingRestartChanged, this, EventArgs.Empty, Logger);
            }
        }

        /// <summary>
        /// Restarts this instance.
        /// </summary>
        public void Restart()
        {
            if (!CanSelfRestart)
            {
                throw new PlatformNotSupportedException("The server is unable to self-restart. Please restart manually.");
            }

            if (IsShuttingDown)
            {
                return;
            }

            IsShuttingDown = true;

            Task.Run(async () =>
            {
                try
                {
                    await SessionManager.SendServerRestartNotification(CancellationToken.None).ConfigureAwait(false);
                }
                catch (Exception ex)
                {
                    Logger.LogError(ex, "Error sending server restart notification");
                }

                Logger.LogInformation("Calling RestartInternal");

                RestartInternal();
            });
        }

        protected abstract void RestartInternal();

        /// <summary>
        /// Gets the composable part assemblies.
        /// </summary>
        /// <returns>IEnumerable{Assembly}.</returns>
        protected IEnumerable<Assembly> GetComposablePartAssemblies()
        {
            if (Directory.Exists(ApplicationPaths.PluginsPath))
            {
                foreach (var file in Directory.EnumerateFiles(ApplicationPaths.PluginsPath, "*.dll", SearchOption.AllDirectories))
                {
                    Assembly plugAss;
                    try
                    {
                        plugAss = Assembly.LoadFrom(file);
                    }
                    catch (FileLoadException ex)
                    {
                        Logger.LogError(ex, "Failed to load assembly {Path}", file);
                        continue;
                    }

                    Logger.LogInformation("Loaded assembly {Assembly} from {Path}", plugAss.FullName, file);
                    yield return plugAss;
                }
            }

            // Include composable parts in the Api assembly
            yield return typeof(ApiEntryPoint).Assembly;

            // Include composable parts in the Dashboard assembly
            yield return typeof(DashboardService).Assembly;

            // Include composable parts in the Model assembly
            yield return typeof(SystemInfo).Assembly;

            // Include composable parts in the Common assembly
            yield return typeof(IApplicationHost).Assembly;

            // Include composable parts in the Controller assembly
            yield return typeof(IServerApplicationHost).Assembly;

            // Include composable parts in the Providers assembly
            yield return typeof(ProviderUtils).Assembly;

            // Include composable parts in the Photos assembly
            yield return typeof(PhotoProvider).Assembly;

            // Emby.Server implementations
            yield return typeof(InstallationManager).Assembly;

            // MediaEncoding
            yield return typeof(MediaBrowser.MediaEncoding.Encoder.MediaEncoder).Assembly;

            // Dlna
            yield return typeof(DlnaEntryPoint).Assembly;

            // Local metadata
            yield return typeof(BoxSetXmlSaver).Assembly;

            // Notifications
            yield return typeof(NotificationManager).Assembly;

            // Xbmc
            yield return typeof(ArtistNfoProvider).Assembly;

            foreach (var i in GetAssembliesWithPartsInternal())
            {
                yield return i;
            }
        }

        protected abstract IEnumerable<Assembly> GetAssembliesWithPartsInternal();

        /// <summary>
        /// Gets the system status.
        /// </summary>
        /// <param name="cancellationToken">The cancellation token.</param>
        /// <returns>SystemInfo.</returns>
        public async Task<SystemInfo> GetSystemInfo(CancellationToken cancellationToken)
        {
            var localAddress = await GetLocalApiUrl(cancellationToken).ConfigureAwait(false);
            var transcodingTempPath = ConfigurationManager.GetTranscodePath();

            return new SystemInfo
            {
                HasPendingRestart = HasPendingRestart,
                IsShuttingDown = IsShuttingDown,
                Version = ApplicationVersionString,
                WebSocketPortNumber = HttpPort,
                CompletedInstallations = InstallationManager.CompletedInstallations.ToArray(),
                Id = SystemId,
                ProgramDataPath = ApplicationPaths.ProgramDataPath,
                WebPath = ApplicationPaths.WebPath,
                LogPath = ApplicationPaths.LogDirectoryPath,
                ItemsByNamePath = ApplicationPaths.InternalMetadataPath,
                InternalMetadataPath = ApplicationPaths.InternalMetadataPath,
                CachePath = ApplicationPaths.CachePath,
                HttpServerPortNumber = HttpPort,
                SupportsHttps = SupportsHttps,
                HttpsPortNumber = HttpsPort,
                OperatingSystem = OperatingSystem.Id.ToString(),
                OperatingSystemDisplayName = OperatingSystem.Name,
                CanSelfRestart = CanSelfRestart,
                CanLaunchWebBrowser = CanLaunchWebBrowser,
                HasUpdateAvailable = HasUpdateAvailable,
                TranscodingTempPath = transcodingTempPath,
                ServerName = FriendlyName,
                LocalAddress = localAddress,
                SupportsLibraryMonitor = true,
                EncoderLocation = MediaEncoder.EncoderLocation,
                SystemArchitecture = RuntimeInformation.OSArchitecture,
                PackageName = StartupOptions.PackageName
            };
        }

        public IEnumerable<WakeOnLanInfo> GetWakeOnLanInfo()
            => NetworkManager.GetMacAddresses()
                .Select(i => new WakeOnLanInfo(i))
                .ToList();

        public async Task<PublicSystemInfo> GetPublicSystemInfo(CancellationToken cancellationToken)
        {
            var localAddress = await GetLocalApiUrl(cancellationToken).ConfigureAwait(false);

            return new PublicSystemInfo
            {
                Version = ApplicationVersionString,
                ProductName = ApplicationProductName,
                Id = SystemId,
                OperatingSystem = OperatingSystem.Id.ToString(),
                ServerName = FriendlyName,
                LocalAddress = localAddress
            };
        }

        public bool EnableHttps => SupportsHttps && ServerConfigurationManager.Configuration.EnableHttps;

        public bool SupportsHttps => Certificate != null || ServerConfigurationManager.Configuration.IsBehindProxy;

        public async Task<string> GetLocalApiUrl(CancellationToken cancellationToken)
        {
            try
            {
                // Return the first matched address, if found, or the first known local address
                var addresses = await GetLocalIpAddressesInternal(false, 1, cancellationToken).ConfigureAwait(false);

                foreach (var address in addresses)
                {
                    return GetLocalApiUrl(address);
                }

                return null;
            }
            catch (Exception ex)
            {
                Logger.LogError(ex, "Error getting local Ip address information");
            }

            return null;
        }

        /// <summary>
        /// Removes the scope id from IPv6 addresses.
        /// </summary>
        /// <param name="address">The IPv6 address.</param>
        /// <returns>The IPv6 address without the scope id.</returns>
        private ReadOnlySpan<char> RemoveScopeId(ReadOnlySpan<char> address)
        {
            var index = address.IndexOf('%');
            if (index == -1)
            {
                return address;
            }

            return address.Slice(0, index);
        }

        /// <inheritdoc />
        public string GetLocalApiUrl(IPAddress ipAddress)
        {
            if (ipAddress.AddressFamily == AddressFamily.InterNetworkV6)
            {
                var str = RemoveScopeId(ipAddress.ToString());
                Span<char> span = new char[str.Length + 2];
                span[0] = '[';
                str.CopyTo(span.Slice(1));
                span[^1] = ']';

                return GetLocalApiUrl(span);
            }

            return GetLocalApiUrl(ipAddress.ToString());
        }

        /// <inheritdoc />
        public string GetLocalApiUrl(ReadOnlySpan<char> host)
        {
            var url = new StringBuilder(64);
            url.Append(EnableHttps ? "https://" : "http://")
                .Append(host)
                .Append(':')
                .Append(EnableHttps ? HttpsPort : HttpPort);

            string baseUrl = ServerConfigurationManager.Configuration.BaseUrl;
            if (baseUrl.Length != 0)
            {
                url.Append(baseUrl);
            }

            return url.ToString();
        }

        public Task<List<IPAddress>> GetLocalIpAddresses(CancellationToken cancellationToken)
        {
            return GetLocalIpAddressesInternal(true, 0, cancellationToken);
        }

        private async Task<List<IPAddress>> GetLocalIpAddressesInternal(bool allowLoopback, int limit, CancellationToken cancellationToken)
        {
            var addresses = ServerConfigurationManager
                .Configuration
                .LocalNetworkAddresses
                .Select(NormalizeConfiguredLocalAddress)
                .Where(i => i != null)
                .ToList();

            if (addresses.Count == 0)
            {
                addresses.AddRange(NetworkManager.GetLocalIpAddresses(ServerConfigurationManager.Configuration.IgnoreVirtualInterfaces));
            }

            var resultList = new List<IPAddress>();

            foreach (var address in addresses)
            {
                if (!allowLoopback)
                {
                    if (address.Equals(IPAddress.Loopback) || address.Equals(IPAddress.IPv6Loopback))
                    {
                        continue;
                    }
                }

                var valid = await IsIpAddressValidAsync(address, cancellationToken).ConfigureAwait(false);
                if (valid)
                {
                    resultList.Add(address);

                    if (limit > 0 && resultList.Count >= limit)
                    {
                        return resultList;
                    }
                }
            }

            return resultList;
        }

        public IPAddress NormalizeConfiguredLocalAddress(string address)
        {
            var index = address.Trim('/').IndexOf('/');

            if (index != -1)
            {
                address = address.Substring(index + 1);
            }

            if (IPAddress.TryParse(address.Trim('/'), out IPAddress result))
            {
                return result;
            }

            return null;
        }

        private readonly ConcurrentDictionary<string, bool> _validAddressResults = new ConcurrentDictionary<string, bool>(StringComparer.OrdinalIgnoreCase);

        private async Task<bool> IsIpAddressValidAsync(IPAddress address, CancellationToken cancellationToken)
        {
            if (address.Equals(IPAddress.Loopback)
                || address.Equals(IPAddress.IPv6Loopback))
            {
                return true;
            }

            var apiUrl = GetLocalApiUrl(address);
            apiUrl += "/system/ping";

            if (_validAddressResults.TryGetValue(apiUrl, out var cachedResult))
            {
                return cachedResult;
            }

            try
            {
                using (var response = await HttpClient.SendAsync(
                    new HttpRequestOptions
                    {
                        Url = apiUrl,
                        LogErrorResponseBody = false,
                        BufferContent = false,
                        CancellationToken = cancellationToken
                    }, HttpMethod.Post).ConfigureAwait(false))
                {
                    using (var reader = new StreamReader(response.Content))
                    {
                        var result = await reader.ReadToEndAsync().ConfigureAwait(false);
                        var valid = string.Equals(Name, result, StringComparison.OrdinalIgnoreCase);

                        _validAddressResults.AddOrUpdate(apiUrl, valid, (k, v) => valid);
                        Logger.LogDebug("Ping test result to {0}. Success: {1}", apiUrl, valid);
                        return valid;
                    }
                }
            }
            catch (OperationCanceledException)
            {
                Logger.LogDebug("Ping test result to {0}. Success: {1}", apiUrl, "Cancelled");
                throw;
            }
            catch (Exception ex)
            {
                Logger.LogDebug(ex, "Ping test result to {0}. Success: {1}", apiUrl, false);

                _validAddressResults.AddOrUpdate(apiUrl, false, (k, v) => false);
                return false;
            }
        }

        public string FriendlyName =>
            string.IsNullOrEmpty(ServerConfigurationManager.Configuration.ServerName)
                ? Environment.MachineName
                : ServerConfigurationManager.Configuration.ServerName;

        /// <summary>
        /// Shuts down.
        /// </summary>
        public async Task Shutdown()
        {
            if (IsShuttingDown)
            {
                return;
            }

            IsShuttingDown = true;

            try
            {
                await SessionManager.SendServerShutdownNotification(CancellationToken.None).ConfigureAwait(false);
            }
            catch (Exception ex)
            {
                Logger.LogError(ex, "Error sending server shutdown notification");
            }

            ShutdownInternal();
        }

        protected abstract void ShutdownInternal();

        public event EventHandler HasUpdateAvailableChanged;

        private bool _hasUpdateAvailable;

        public bool HasUpdateAvailable
        {
            get => _hasUpdateAvailable;
            set
            {
                var fireEvent = value && !_hasUpdateAvailable;

                _hasUpdateAvailable = value;

                if (fireEvent)
                {
                    HasUpdateAvailableChanged?.Invoke(this, EventArgs.Empty);
                }
            }
        }

        /// <summary>
        /// Removes the plugin.
        /// </summary>
        /// <param name="plugin">The plugin.</param>
        public void RemovePlugin(IPlugin plugin)
        {
            var list = _plugins.ToList();
            list.Remove(plugin);
            _plugins = list.ToArray();
        }

        public virtual void LaunchUrl(string url)
        {
            if (!CanLaunchWebBrowser)
            {
                throw new NotSupportedException();
            }

            var process = ProcessFactory.Create(new ProcessOptions
            {
                FileName = url,
                EnableRaisingEvents = true,
                UseShellExecute = true,
                ErrorDialog = false
            });

            process.Exited += ProcessExited;

            try
            {
                process.Start();
            }
            catch (Exception ex)
            {
                Logger.LogError(ex, "Error launching url: {url}", url);
                throw;
            }
        }

        private static void ProcessExited(object sender, EventArgs e)
        {
            ((IProcess)sender).Dispose();
        }

        public virtual void EnableLoopback(string appName)
        {
        }

        private bool _disposed = false;

        /// <summary>
        /// Performs application-defined tasks associated with freeing, releasing, or resetting unmanaged resources.
        /// </summary>
        public void Dispose()
        {
            Dispose(true);
            GC.SuppressFinalize(this);
        }

        /// <summary>
        /// Releases unmanaged and - optionally - managed resources.
        /// </summary>
        /// <param name="dispose"><c>true</c> to release both managed and unmanaged resources; <c>false</c> to release only unmanaged resources.</param>
        protected virtual void Dispose(bool dispose)
        {
            if (_disposed)
            {
                return;
            }

            if (dispose)
            {
                var type = GetType();

                Logger.LogInformation("Disposing {Type}", type.Name);

                var parts = _disposableParts.Distinct().Where(i => i.GetType() != type).ToList();
                _disposableParts.Clear();

                foreach (var part in parts)
                {
                    Logger.LogInformation("Disposing {Type}", part.GetType().Name);

                    try
                    {
                        part.Dispose();
                    }
                    catch (Exception ex)
                    {
                        Logger.LogError(ex, "Error disposing {Type}", part.GetType().Name);
                    }
                }

                _userRepository?.Dispose();
                _displayPreferencesRepository?.Dispose();
            }

            _userRepository = null;
            _displayPreferencesRepository = null;

            _disposed = true;
        }
    }

    internal class CertificateInfo
    {
        public string Path { get; set; }

        public string Password { get; set; }
    }
}<|MERGE_RESOLUTION|>--- conflicted
+++ resolved
@@ -1002,44 +1002,6 @@
             AuthenticatedAttribute.AuthService = AuthService;
         }
 
-<<<<<<< HEAD
-        private async void PluginInstalled(object sender, GenericEventArgs<VersionInfo> args)
-        {
-            string dir = Path.Combine(ApplicationPaths.PluginsPath, args.Argument.name);
-            var types = Directory.EnumerateFiles(dir, "*.dll", SearchOption.AllDirectories)
-                        .Select(Assembly.LoadFrom)
-                        .SelectMany(x => x.ExportedTypes)
-                        .Where(x => x.IsClass && !x.IsAbstract && !x.IsInterface && !x.IsGenericType)
-                        .ToArray();
-
-            int oldLen = _allConcreteTypes.Length;
-            Array.Resize(ref _allConcreteTypes, oldLen + types.Length);
-            types.CopyTo(_allConcreteTypes, oldLen);
-
-            var plugins = types.Where(x => x.IsAssignableFrom(typeof(IPlugin)))
-                    .Select(CreateInstanceSafe)
-                    .Where(x => x != null)
-                    .Cast<IPlugin>()
-                    .Select(LoadPlugin)
-                    .Where(x => x != null)
-                    .ToArray();
-
-            oldLen = _plugins.Length;
-            Array.Resize(ref _plugins, oldLen + plugins.Length);
-            plugins.CopyTo(_plugins, oldLen);
-
-            var entries = types.Where(x => x.IsAssignableFrom(typeof(IServerEntryPoint)))
-                .Select(CreateInstanceSafe)
-                .Where(x => x != null)
-                .Cast<IServerEntryPoint>()
-                .ToList();
-
-            await Task.WhenAll(StartEntryPoints(entries, true)).ConfigureAwait(false);
-            await Task.WhenAll(StartEntryPoints(entries, false)).ConfigureAwait(false);
-        }
-
-=======
->>>>>>> 299541f1
         /// <summary>
         /// Finds the parts.
         /// </summary>
