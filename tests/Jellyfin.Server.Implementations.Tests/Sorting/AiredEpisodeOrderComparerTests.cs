using System;
using System.Collections;
using System.Collections.Generic;
using Emby.Server.Implementations.Sorting;
using MediaBrowser.Controller.Entities;
using MediaBrowser.Controller.Entities.Movies;
using MediaBrowser.Controller.Entities.TV;
using Xunit;

namespace Jellyfin.Server.Implementations.Tests.Sorting
{
    public class AiredEpisodeOrderComparerTests
    {
        [Theory]
        [ClassData(typeof(EpisodeBadData))]
        public void Compare_GivenNull_ThrowsArgumentNullException(BaseItem? x, BaseItem? y)
        {
            var cmp = new AiredEpisodeOrderComparer();
            Assert.Throws<ArgumentNullException>(() => cmp.Compare(x, y));
        }

        [Theory]
        [ClassData(typeof(EpisodeTestData))]
        public void AiredEpisodeOrderCompareTest(BaseItem x, BaseItem y, int expected)
        {
            var cmp = new AiredEpisodeOrderComparer();

            Assert.Equal(expected, cmp.Compare(x, y));
            Assert.Equal(-expected, cmp.Compare(y, x));
        }

        private class EpisodeBadData : TheoryData<BaseItem?, BaseItem?>
        {
            public EpisodeBadData()
            {
                Add(null, new Episode());
                Add(new Episode(), null);
            }
        }

        private class EpisodeTestData : TheoryData<BaseItem, BaseItem, int>
        {
            public EpisodeTestData()
            {
                Add(
                    new Movie(),
                    new Movie(),
                    0);

                Add(
                    new Movie(),
                    new Episode(),
                    1);

                // Good cases
                Add(
                    new Episode(),
                    new Episode(),
                    0);

                Add(
                    new Episode { ParentIndexNumber = 1, IndexNumber = 1 },
                    new Episode { ParentIndexNumber = 1, IndexNumber = 1 },
                    0);

                Add(
                    new Episode { ParentIndexNumber = 1, IndexNumber = 2 },
                    new Episode { ParentIndexNumber = 1, IndexNumber = 1 },
                    1);

                Add(
                    new Episode { ParentIndexNumber = 2, IndexNumber = 1 },
                    new Episode { ParentIndexNumber = 1, IndexNumber = 1 },
                    1);

                // Good Specials
                Add(
                    new Episode { ParentIndexNumber = 0, IndexNumber = 1 },
                    new Episode { ParentIndexNumber = 0, IndexNumber = 1 },
                    0);

                Add(
                    new Episode { ParentIndexNumber = 0, IndexNumber = 2 },
                    new Episode { ParentIndexNumber = 0, IndexNumber = 1 },
                    1);

                // Specials to Episodes
                Add(
                    new Episode { ParentIndexNumber = 1, IndexNumber = 1 },
                    new Episode { ParentIndexNumber = 0, IndexNumber = 1 },
                    1);

                Add(
                    new Episode { ParentIndexNumber = 1, IndexNumber = 1 },
                    new Episode { ParentIndexNumber = 0, IndexNumber = 2 },
                    1);

                Add(
                    new Episode { ParentIndexNumber = 1, IndexNumber = 2 },
                    new Episode { ParentIndexNumber = 0, IndexNumber = 1 },
                    1);

                Add(
                    new Episode { ParentIndexNumber = 1, IndexNumber = 2 },
                    new Episode { ParentIndexNumber = 0, IndexNumber = 1 },
                    1);

                Add(
                    new Episode { ParentIndexNumber = 1, IndexNumber = 1 },
                    new Episode { ParentIndexNumber = 0, IndexNumber = 2 },
                    1);

                Add(
                    new Episode { ParentIndexNumber = 0, IndexNumber = 1, AirsAfterSeasonNumber = 1 },
                    new Episode { ParentIndexNumber = 1, IndexNumber = 1 },
                    1);

                Add(
                    new Episode { ParentIndexNumber = 3, IndexNumber = 1 },
                    new Episode { ParentIndexNumber = 0, IndexNumber = 1, AirsAfterSeasonNumber = 1 },
                    1);

                Add(
                    new Episode { ParentIndexNumber = 3, IndexNumber = 1 },
                    new Episode { ParentIndexNumber = 0, IndexNumber = 1, AirsAfterSeasonNumber = 1, AirsBeforeEpisodeNumber = 2 },
                    1);

                Add(
                    new Episode { ParentIndexNumber = 1, IndexNumber = 1 },
                    new Episode { ParentIndexNumber = 0, IndexNumber = 1, AirsBeforeSeasonNumber = 1 },
                    1);

                Add(
                    new Episode { ParentIndexNumber = 1, IndexNumber = 2 },
                    new Episode { ParentIndexNumber = 0, IndexNumber = 1, AirsBeforeSeasonNumber = 1, AirsBeforeEpisodeNumber = 2 },
                    1);

                Add(
                    new Episode { ParentIndexNumber = 1 },
                    new Episode { ParentIndexNumber = 0, IndexNumber = 1, AirsBeforeSeasonNumber = 1, AirsBeforeEpisodeNumber = 2 },
                    0);

                Add(
                    new Episode { ParentIndexNumber = 1, IndexNumber = 3 },
                    new Episode { ParentIndexNumber = 0, IndexNumber = 1, AirsBeforeSeasonNumber = 1, AirsBeforeEpisodeNumber = 2 },
<<<<<<< HEAD
                    1);
=======
                    1
                };
                // Premiere Date
                yield return new object?[]
                {
                    new Episode { ParentIndexNumber = 1, IndexNumber = 1, PremiereDate = new DateTime(2021, 09, 12, 0, 0, 0) },
                    new Episode { ParentIndexNumber = 1, IndexNumber = 1, PremiereDate = new DateTime(2021, 09, 12, 0, 0, 0) },
                    0
                };
                yield return new object?[]
                {
                    new Episode { ParentIndexNumber = 1, IndexNumber = 1, PremiereDate = new DateTime(2021, 09, 11, 0, 0, 0) },
                    new Episode { ParentIndexNumber = 1, IndexNumber = 1, PremiereDate = new DateTime(2021, 09, 12, 0, 0, 0) },
                    -1
                };
                yield return new object?[]
                {
                    new Episode { ParentIndexNumber = 1, IndexNumber = 1, PremiereDate = new DateTime(2021, 09, 12, 0, 0, 0) },
                    new Episode { ParentIndexNumber = 1, IndexNumber = 1, PremiereDate = new DateTime(2021, 09, 11, 0, 0, 0) },
                    1
                };
>>>>>>> 82cb6851
            }
        }
    }
}<|MERGE_RESOLUTION|>--- conflicted
+++ resolved
@@ -143,31 +143,23 @@
                 Add(
                     new Episode { ParentIndexNumber = 1, IndexNumber = 3 },
                     new Episode { ParentIndexNumber = 0, IndexNumber = 1, AirsBeforeSeasonNumber = 1, AirsBeforeEpisodeNumber = 2 },
-<<<<<<< HEAD
                     1);
-=======
-                    1
-                };
+
                 // Premiere Date
-                yield return new object?[]
-                {
+                Add(
                     new Episode { ParentIndexNumber = 1, IndexNumber = 1, PremiereDate = new DateTime(2021, 09, 12, 0, 0, 0) },
                     new Episode { ParentIndexNumber = 1, IndexNumber = 1, PremiereDate = new DateTime(2021, 09, 12, 0, 0, 0) },
-                    0
-                };
-                yield return new object?[]
-                {
+                    0);
+
+                Add(
                     new Episode { ParentIndexNumber = 1, IndexNumber = 1, PremiereDate = new DateTime(2021, 09, 11, 0, 0, 0) },
                     new Episode { ParentIndexNumber = 1, IndexNumber = 1, PremiereDate = new DateTime(2021, 09, 12, 0, 0, 0) },
-                    -1
-                };
-                yield return new object?[]
-                {
+                    -1);
+
+                Add(
                     new Episode { ParentIndexNumber = 1, IndexNumber = 1, PremiereDate = new DateTime(2021, 09, 12, 0, 0, 0) },
                     new Episode { ParentIndexNumber = 1, IndexNumber = 1, PremiereDate = new DateTime(2021, 09, 11, 0, 0, 0) },
-                    1
-                };
->>>>>>> 82cb6851
+                    1);
             }
         }
     }
