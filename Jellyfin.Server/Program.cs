using System;
using System.Diagnostics;
using System.Globalization;
using System.IO;
using System.Linq;
using System.Net;
using System.Reflection;
using System.Runtime.InteropServices;
using System.Text;
using System.Text.RegularExpressions;
using System.Threading;
using System.Threading.Tasks;
using CommandLine;
using Emby.Drawing;
using Emby.Server.Implementations;
using Emby.Server.Implementations.HttpServer;
using Emby.Server.Implementations.IO;
using Emby.Server.Implementations.Networking;
using Jellyfin.Drawing.Skia;
using MediaBrowser.Common.Configuration;
using MediaBrowser.Controller.Drawing;
using MediaBrowser.Controller.Extensions;
using Microsoft.AspNetCore.Hosting;
using Microsoft.Extensions.Configuration;
using Microsoft.Extensions.DependencyInjection;
using Microsoft.Extensions.DependencyInjection.Extensions;
using Microsoft.Extensions.Logging;
using Microsoft.Extensions.Logging.Abstractions;
using Serilog;
using Serilog.Events;
using Serilog.Extensions.Logging;
using SQLitePCL;
using ILogger = Microsoft.Extensions.Logging.ILogger;

namespace Jellyfin.Server
{
    /// <summary>
    /// Class containing the entry point of the application.
    /// </summary>
    public static class Program
    {
        /// <summary>
        /// The name of logging configuration file containing application defaults.
        /// </summary>
        public static readonly string LoggingConfigFileDefault = "logging.default.json";

        /// <summary>
        /// The name of the logging configuration file containing the system-specific override settings.
        /// </summary>
        public static readonly string LoggingConfigFileSystem = "logging.json";

        private static readonly CancellationTokenSource _tokenSource = new CancellationTokenSource();
        private static readonly ILoggerFactory _loggerFactory = new SerilogLoggerFactory();
        private static ILogger _logger = NullLogger.Instance;
        private static bool _restartOnShutdown;

        /// <summary>
        /// The entry point of the application.
        /// </summary>
        /// <param name="args">The command line arguments passed.</param>
        /// <returns><see cref="Task" />.</returns>
        public static Task Main(string[] args)
        {
            // For backwards compatibility.
            // Modify any input arguments now which start with single-hyphen to POSIX standard
            // double-hyphen to allow parsing by CommandLineParser package.
            const string Pattern = @"^(-[^-\s]{2})"; // Match -xx, not -x, not --xx, not xx
            const string Substitution = @"-$1"; // Prepend with additional single-hyphen
            var regex = new Regex(Pattern);
            for (var i = 0; i < args.Length; i++)
            {
                args[i] = regex.Replace(args[i], Substitution);
            }

            // Parse the command line arguments and either start the app or exit indicating error
            return Parser.Default.ParseArguments<StartupOptions>(args)
                .MapResult(StartApp, _ => Task.CompletedTask);
        }

        /// <summary>
        /// Shuts down the application.
        /// </summary>
        internal static void Shutdown()
        {
            if (!_tokenSource.IsCancellationRequested)
            {
                _tokenSource.Cancel();
            }
        }

        /// <summary>
        /// Restarts the application.
        /// </summary>
        internal static void Restart()
        {
            _restartOnShutdown = true;

            Shutdown();
        }

        private static async Task StartApp(StartupOptions options)
        {
            var stopWatch = new Stopwatch();
            stopWatch.Start();

            // Log all uncaught exceptions to std error
            static void UnhandledExceptionToConsole(object sender, UnhandledExceptionEventArgs e) =>
                Console.Error.WriteLine("Unhandled Exception\n" + e.ExceptionObject.ToString());
            AppDomain.CurrentDomain.UnhandledException += UnhandledExceptionToConsole;

            ServerApplicationPaths appPaths = CreateApplicationPaths(options);

            // $JELLYFIN_LOG_DIR needs to be set for the logger configuration manager
            Environment.SetEnvironmentVariable("JELLYFIN_LOG_DIR", appPaths.LogDirectoryPath);

            // Create an instance of the application configuration to use for application startup
            await InitLoggingConfigFile(appPaths).ConfigureAwait(false);
            IConfiguration startupConfig = CreateAppConfiguration(appPaths);

            // Initialize logging framework
            InitializeLoggingFramework(startupConfig, appPaths);
            _logger = _loggerFactory.CreateLogger("Main");

            // Log uncaught exceptions to the logging instead of std error
            AppDomain.CurrentDomain.UnhandledException -= UnhandledExceptionToConsole;
            AppDomain.CurrentDomain.UnhandledException += (sender, e)
                => _logger.LogCritical((Exception)e.ExceptionObject, "Unhandled Exception");

            // Intercept Ctrl+C and Ctrl+Break
            Console.CancelKeyPress += (sender, e) =>
            {
                if (_tokenSource.IsCancellationRequested)
                {
                    return; // Already shutting down
                }

                e.Cancel = true;
                _logger.LogInformation("Ctrl+C, shutting down");
                Environment.ExitCode = 128 + 2;
                Shutdown();
            };

            // Register a SIGTERM handler
            AppDomain.CurrentDomain.ProcessExit += (sender, e) =>
            {
                if (_tokenSource.IsCancellationRequested)
                {
                    return; // Already shutting down
                }

                _logger.LogInformation("Received a SIGTERM signal, shutting down");
                Environment.ExitCode = 128 + 15;
                Shutdown();
            };

            _logger.LogInformation(
                "Jellyfin version: {Version}",
                Assembly.GetEntryAssembly()!.GetName().Version!.ToString(3));

            ApplicationHost.LogEnvironmentInfo(_logger, appPaths);

            // Make sure we have all the code pages we can get
            // Ref: https://docs.microsoft.com/en-us/dotnet/api/system.text.codepagesencodingprovider.instance?view=netcore-3.0#remarks
            Encoding.RegisterProvider(CodePagesEncodingProvider.Instance);

            // Increase the max http request limit
            // The default connection limit is 10 for ASP.NET hosted applications and 2 for all others.
            ServicePointManager.DefaultConnectionLimit = Math.Max(96, ServicePointManager.DefaultConnectionLimit);

            // Disable the "Expect: 100-Continue" header by default
            // http://stackoverflow.com/questions/566437/http-post-returns-the-error-417-expectation-failed-c
            ServicePointManager.Expect100Continue = false;

            Batteries_V2.Init();
            if (raw.sqlite3_enable_shared_cache(1) != raw.SQLITE_OK)
            {
                _logger.LogWarning("Failed to enable shared cache for SQLite");
            }

            var appHost = new CoreAppHost(
                appPaths,
                _loggerFactory,
                options,
                new ManagedFileSystem(_loggerFactory.CreateLogger<ManagedFileSystem>(), appPaths),
                GetImageEncoder(appPaths),
                new NetworkManager(_loggerFactory.CreateLogger<NetworkManager>()));
            try
            {
                ServiceCollection serviceCollection = new ServiceCollection();
                await appHost.InitAsync(serviceCollection, startupConfig).ConfigureAwait(false);

<<<<<<< HEAD
                var host = CreateWebHostBuilder(appHost, serviceCollection, appConfig).Build();
=======
                var webHost = CreateWebHostBuilder(appHost, serviceCollection, appPaths).Build();
>>>>>>> 008a76cf

                // A bit hacky to re-use service provider since ASP.NET doesn't allow a custom service collection.
                appHost.ServiceProvider = webHost.Services;
                appHost.FindParts();
                Migrations.MigrationRunner.Run(appHost, _loggerFactory);

                try
                {
                    await webHost.StartAsync().ConfigureAwait(false);
                }
                catch
                {
                    _logger.LogError("Kestrel failed to start! This is most likely due to an invalid address or port bind - correct your bind configuration in system.xml and try again.");
                    throw;
                }

                await appHost.RunStartupTasksAsync().ConfigureAwait(false);

                stopWatch.Stop();

                _logger.LogInformation("Startup complete {Time:g}", stopWatch.Elapsed);

                // Block main thread until shutdown
                await Task.Delay(-1, _tokenSource.Token).ConfigureAwait(false);
            }
            catch (TaskCanceledException)
            {
                // Don't throw on cancellation
            }
            catch (Exception ex)
            {
                _logger.LogCritical(ex, "Error while starting server.");
            }
            finally
            {
                appHost?.Dispose();
            }

            if (_restartOnShutdown)
            {
                StartNewInstance(options);
            }
        }

<<<<<<< HEAD
        private static IWebHostBuilder CreateWebHostBuilder(ApplicationHost appHost, IServiceCollection serviceCollection, IConfiguration appConfig)
=======
        private static IWebHostBuilder CreateWebHostBuilder(ApplicationHost appHost, IServiceCollection serviceCollection, IApplicationPaths appPaths)
>>>>>>> 008a76cf
        {
            var webhostBuilder = new WebHostBuilder()
                .UseKestrel(options =>
                {
                    var addresses = appHost.ServerConfigurationManager
                        .Configuration
                        .LocalNetworkAddresses
                        .Select(appHost.NormalizeConfiguredLocalAddress)
                        .Where(i => i != null)
                        .ToList();
                    if (addresses.Any())
                    {
                        foreach (var address in addresses)
                        {
                            _logger.LogInformation("Kestrel listening on {IpAddress}", address);
                            options.Listen(address, appHost.HttpPort);

                            if (appHost.EnableHttps && appHost.Certificate != null)
                            {
                                options.Listen(
                                    address,
                                    appHost.HttpsPort,
                                    listenOptions => listenOptions.UseHttps(appHost.Certificate));
                            }
                        }
                    }
                    else
                    {
                        _logger.LogInformation("Kestrel listening on all interfaces");
                        options.ListenAnyIP(appHost.HttpPort);

                        if (appHost.EnableHttps && appHost.Certificate != null)
                        {
                            options.ListenAnyIP(
                                appHost.HttpsPort,
                                listenOptions => listenOptions.UseHttps(appHost.Certificate));
                        }
                    }
                })
<<<<<<< HEAD
=======
                .ConfigureAppConfiguration(config => config.ConfigureAppConfiguration(appPaths))
                .UseSerilog()
                .UseContentRoot(appHost.ContentRoot)
>>>>>>> 008a76cf
                .ConfigureServices(services =>
                {
                    // Merge the external ServiceCollection into ASP.NET DI
                    services.TryAdd(serviceCollection);
                })
                .UseStartup<Startup>();

            if (!appConfig.IsNoWebContent())
            {
                // Fail startup if the web content does not exist
                if (!Directory.Exists(appHost.ContentRoot) || !Directory.GetFiles(appHost.ContentRoot).Any())
                {
                    throw new InvalidOperationException(
                        "The server is expected to host web content, but the provided content directory is either " +
                        $"invalid or empty: {appHost.ContentRoot}. If you do not want to host web content with the " +
                        $"server, you may set the '{MediaBrowser.Controller.Extensions.ConfigurationExtensions.NoWebContentKey}' flag.");
                }

                // Configure the web host to host the static web content
                webhostBuilder.UseContentRoot(appHost.ContentRoot);
            }

            return webhostBuilder;
        }

        /// <summary>
        /// Create the data, config and log paths from the variety of inputs(command line args,
        /// environment variables) or decide on what default to use. For Windows it's %AppPath%
        /// for everything else the
        /// <a href="https://specifications.freedesktop.org/basedir-spec/basedir-spec-latest.html">XDG approach</a>
        /// is followed.
        /// </summary>
        /// <param name="options">The <see cref="StartupOptions" /> for this instance.</param>
        /// <returns><see cref="ServerApplicationPaths" />.</returns>
        private static ServerApplicationPaths CreateApplicationPaths(StartupOptions options)
        {
            // dataDir
            // IF      --datadir
            // ELSE IF $JELLYFIN_DATA_DIR
            // ELSE IF windows, use <%APPDATA%>/jellyfin
            // ELSE IF $XDG_DATA_HOME then use $XDG_DATA_HOME/jellyfin
            // ELSE    use $HOME/.local/share/jellyfin
            var dataDir = options.DataDir;
            if (string.IsNullOrEmpty(dataDir))
            {
                dataDir = Environment.GetEnvironmentVariable("JELLYFIN_DATA_DIR");

                if (string.IsNullOrEmpty(dataDir))
                {
                    // LocalApplicationData follows the XDG spec on unix machines
                    dataDir = Path.Combine(
                        Environment.GetFolderPath(Environment.SpecialFolder.LocalApplicationData),
                        "jellyfin");
                }
            }

            // configDir
            // IF      --configdir
            // ELSE IF $JELLYFIN_CONFIG_DIR
            // ELSE IF --datadir, use <datadir>/config (assume portable run)
            // ELSE IF <datadir>/config exists, use that
            // ELSE IF windows, use <datadir>/config
            // ELSE IF $XDG_CONFIG_HOME use $XDG_CONFIG_HOME/jellyfin
            // ELSE    $HOME/.config/jellyfin
            var configDir = options.ConfigDir;
            if (string.IsNullOrEmpty(configDir))
            {
                configDir = Environment.GetEnvironmentVariable("JELLYFIN_CONFIG_DIR");

                if (string.IsNullOrEmpty(configDir))
                {
                    if (options.DataDir != null
                        || Directory.Exists(Path.Combine(dataDir, "config"))
                        || RuntimeInformation.IsOSPlatform(OSPlatform.Windows))
                    {
                        // Hang config folder off already set dataDir
                        configDir = Path.Combine(dataDir, "config");
                    }
                    else
                    {
                        // $XDG_CONFIG_HOME defines the base directory relative to which
                        // user specific configuration files should be stored.
                        configDir = Environment.GetEnvironmentVariable("XDG_CONFIG_HOME");

                        // If $XDG_CONFIG_HOME is either not set or empty,
                        // a default equal to $HOME /.config should be used.
                        if (string.IsNullOrEmpty(configDir))
                        {
                            configDir = Path.Combine(
                                Environment.GetFolderPath(Environment.SpecialFolder.UserProfile),
                                ".config");
                        }

                        configDir = Path.Combine(configDir, "jellyfin");
                    }
                }
            }

            // cacheDir
            // IF      --cachedir
            // ELSE IF $JELLYFIN_CACHE_DIR
            // ELSE IF windows, use <datadir>/cache
            // ELSE IF XDG_CACHE_HOME, use $XDG_CACHE_HOME/jellyfin
            // ELSE    HOME/.cache/jellyfin
            var cacheDir = options.CacheDir;
            if (string.IsNullOrEmpty(cacheDir))
            {
                cacheDir = Environment.GetEnvironmentVariable("JELLYFIN_CACHE_DIR");

                if (string.IsNullOrEmpty(cacheDir))
                {
                    if (RuntimeInformation.IsOSPlatform(OSPlatform.Windows))
                    {
                        // Hang cache folder off already set dataDir
                        cacheDir = Path.Combine(dataDir, "cache");
                    }
                    else
                    {
                        // $XDG_CACHE_HOME defines the base directory relative to which
                        // user specific non-essential data files should be stored.
                        cacheDir = Environment.GetEnvironmentVariable("XDG_CACHE_HOME");

                        // If $XDG_CACHE_HOME is either not set or empty,
                        // a default equal to $HOME/.cache should be used.
                        if (string.IsNullOrEmpty(cacheDir))
                        {
                            cacheDir = Path.Combine(
                                Environment.GetFolderPath(Environment.SpecialFolder.UserProfile),
                                ".cache");
                        }

                        cacheDir = Path.Combine(cacheDir, "jellyfin");
                    }
                }
            }

            // webDir
            // IF      --webdir
            // ELSE IF $JELLYFIN_WEB_DIR
            // ELSE    <bindir>/jellyfin-web
            var webDir = options.WebDir;
            if (string.IsNullOrEmpty(webDir))
            {
                webDir = Environment.GetEnvironmentVariable("JELLYFIN_WEB_DIR");

                if (string.IsNullOrEmpty(webDir))
                {
                    // Use default location under ResourcesPath
                    webDir = Path.Combine(AppContext.BaseDirectory, "jellyfin-web");
                }
            }

            // logDir
            // IF      --logdir
            // ELSE IF $JELLYFIN_LOG_DIR
            // ELSE IF --datadir, use <datadir>/log (assume portable run)
            // ELSE    <datadir>/log
            var logDir = options.LogDir;
            if (string.IsNullOrEmpty(logDir))
            {
                logDir = Environment.GetEnvironmentVariable("JELLYFIN_LOG_DIR");

                if (string.IsNullOrEmpty(logDir))
                {
                    // Hang log folder off already set dataDir
                    logDir = Path.Combine(dataDir, "log");
                }
            }

            // Ensure the main folders exist before we continue
            try
            {
                Directory.CreateDirectory(dataDir);
                Directory.CreateDirectory(logDir);
                Directory.CreateDirectory(configDir);
                Directory.CreateDirectory(cacheDir);
            }
            catch (IOException ex)
            {
                Console.Error.WriteLine("Error whilst attempting to create folder");
                Console.Error.WriteLine(ex.ToString());
                Environment.Exit(1);
            }

            return new ServerApplicationPaths(dataDir, logDir, configDir, cacheDir, webDir);
        }

        /// <summary>
        /// Initialize the logging configuration file using the bundled resource file as a default if it doesn't exist
        /// already.
        /// </summary>
        private static async Task InitLoggingConfigFile(IApplicationPaths appPaths)
        {
            // Do nothing if the config file already exists
            string configPath = Path.Combine(appPaths.ConfigurationDirectoryPath, LoggingConfigFileDefault);
            if (File.Exists(configPath))
            {
                return;
            }

<<<<<<< HEAD
            // Use the swagger API page as the default redirect path if not hosting the jellyfin-web content
            var inMemoryDefaultConfig = ConfigurationOptions.DefaultConfiguration;
            if (string.IsNullOrEmpty(appPaths.WebPath))
            {
                inMemoryDefaultConfig[HttpListenerHost.DefaultRedirectKey] = "swagger/index.html";
            }

=======
            // Get a stream of the resource contents
            // NOTE: The .csproj name is used instead of the assembly name in the resource path
            const string ResourcePath = "Jellyfin.Server.Resources.Configuration.logging.json";
            await using Stream? resource = typeof(Program).Assembly.GetManifestResourceStream(ResourcePath)
                ?? throw new InvalidOperationException($"Invalid resource path: '{ResourcePath}'");

            // Copy the resource contents to the expected file path for the config file
            await using Stream dst = File.Open(configPath, FileMode.CreateNew);
            await resource.CopyToAsync(dst).ConfigureAwait(false);
        }

        private static IConfiguration CreateAppConfiguration(IApplicationPaths appPaths)
        {
>>>>>>> 008a76cf
            return new ConfigurationBuilder()
                .ConfigureAppConfiguration(appPaths)
                .Build();
        }

        private static IConfigurationBuilder ConfigureAppConfiguration(this IConfigurationBuilder config, IApplicationPaths appPaths)
        {
            return config
                .SetBasePath(appPaths.ConfigurationDirectoryPath)
<<<<<<< HEAD
                .AddInMemoryCollection(inMemoryDefaultConfig)
                .AddJsonFile("logging.json", false, true)
                .AddEnvironmentVariables("JELLYFIN_")
                .Build();
=======
                .AddInMemoryCollection(ConfigurationOptions.Configuration)
                .AddJsonFile(LoggingConfigFileDefault, optional: false, reloadOnChange: true)
                .AddJsonFile(LoggingConfigFileSystem, optional: true, reloadOnChange: true)
                .AddEnvironmentVariables("JELLYFIN_");
>>>>>>> 008a76cf
        }

        /// <summary>
        /// Initialize Serilog using configuration and fall back to defaults on failure.
        /// </summary>
        private static void InitializeLoggingFramework(IConfiguration configuration, IApplicationPaths appPaths)
        {
            try
            {
                // Serilog.Log is used by SerilogLoggerFactory when no logger is specified
                Serilog.Log.Logger = new LoggerConfiguration()
                    .ReadFrom.Configuration(configuration)
                    .Enrich.FromLogContext()
                    .Enrich.WithThreadId()
                    .CreateLogger();
            }
            catch (Exception ex)
            {
                Serilog.Log.Logger = new LoggerConfiguration()
                    .WriteTo.Console(outputTemplate: "[{Timestamp:HH:mm:ss}] [{Level:u3}] [{ThreadId}] {SourceContext}: {Message:lj}{NewLine}{Exception}")
                    .WriteTo.Async(x => x.File(
                        Path.Combine(appPaths.LogDirectoryPath, "log_.log"),
                        rollingInterval: RollingInterval.Day,
                        outputTemplate: "[{Timestamp:yyyy-MM-dd HH:mm:ss.fff zzz}] [{Level:u3}] [{ThreadId}] {SourceContext}: {Message}{NewLine}{Exception}"))
                    .Enrich.FromLogContext()
                    .Enrich.WithThreadId()
                    .CreateLogger();

                Serilog.Log.Logger.Fatal(ex, "Failed to create/read logger configuration");
            }
        }

        private static IImageEncoder GetImageEncoder(IApplicationPaths appPaths)
        {
            try
            {
                // Test if the native lib is available
                SkiaEncoder.TestSkia();

                return new SkiaEncoder(
                    _loggerFactory.CreateLogger<SkiaEncoder>(),
                    appPaths);
            }
            catch (Exception ex)
            {
                _logger.LogWarning(ex, "Skia not available. Will fallback to NullIMageEncoder.");
            }

            return new NullImageEncoder();
        }

        private static void StartNewInstance(StartupOptions options)
        {
            _logger.LogInformation("Starting new instance");

            var module = options.RestartPath;

            if (string.IsNullOrWhiteSpace(module))
            {
                module = Environment.GetCommandLineArgs()[0];
            }

            string commandLineArgsString;
            if (options.RestartArgs != null)
            {
                commandLineArgsString = options.RestartArgs ?? string.Empty;
            }
            else
            {
                commandLineArgsString = string.Join(
                    ' ',
                    Environment.GetCommandLineArgs().Skip(1).Select(NormalizeCommandLineArgument));
            }

            _logger.LogInformation("Executable: {0}", module);
            _logger.LogInformation("Arguments: {0}", commandLineArgsString);

            Process.Start(module, commandLineArgsString);
        }

        private static string NormalizeCommandLineArgument(string arg)
        {
            if (!arg.Contains(" ", StringComparison.OrdinalIgnoreCase))
            {
                return arg;
            }

            return "\"" + arg + "\"";
        }
    }
}<|MERGE_RESOLUTION|>--- conflicted
+++ resolved
@@ -189,11 +189,7 @@
                 ServiceCollection serviceCollection = new ServiceCollection();
                 await appHost.InitAsync(serviceCollection, startupConfig).ConfigureAwait(false);
 
-<<<<<<< HEAD
-                var host = CreateWebHostBuilder(appHost, serviceCollection, appConfig).Build();
-=======
-                var webHost = CreateWebHostBuilder(appHost, serviceCollection, appPaths).Build();
->>>>>>> 008a76cf
+                var webHost = CreateWebHostBuilder(appHost, serviceCollection, startupConfig, appPaths).Build();
 
                 // A bit hacky to re-use service provider since ASP.NET doesn't allow a custom service collection.
                 appHost.ServiceProvider = webHost.Services;
@@ -238,11 +234,11 @@
             }
         }
 
-<<<<<<< HEAD
-        private static IWebHostBuilder CreateWebHostBuilder(ApplicationHost appHost, IServiceCollection serviceCollection, IConfiguration appConfig)
-=======
-        private static IWebHostBuilder CreateWebHostBuilder(ApplicationHost appHost, IServiceCollection serviceCollection, IApplicationPaths appPaths)
->>>>>>> 008a76cf
+        private static IWebHostBuilder CreateWebHostBuilder(
+            ApplicationHost appHost,
+            IServiceCollection serviceCollection,
+            IConfiguration startupConfig,
+            IApplicationPaths appPaths)
         {
             var webhostBuilder = new WebHostBuilder()
                 .UseKestrel(options =>
@@ -282,12 +278,8 @@
                         }
                     }
                 })
-<<<<<<< HEAD
-=======
                 .ConfigureAppConfiguration(config => config.ConfigureAppConfiguration(appPaths))
                 .UseSerilog()
-                .UseContentRoot(appHost.ContentRoot)
->>>>>>> 008a76cf
                 .ConfigureServices(services =>
                 {
                     // Merge the external ServiceCollection into ASP.NET DI
@@ -295,7 +287,7 @@
                 })
                 .UseStartup<Startup>();
 
-            if (!appConfig.IsNoWebContent())
+            if (!startupConfig.IsNoWebContent())
             {
                 // Fail startup if the web content does not exist
                 if (!Directory.Exists(appHost.ContentRoot) || !Directory.GetFiles(appHost.ContentRoot).Any())
@@ -488,15 +480,6 @@
                 return;
             }
 
-<<<<<<< HEAD
-            // Use the swagger API page as the default redirect path if not hosting the jellyfin-web content
-            var inMemoryDefaultConfig = ConfigurationOptions.DefaultConfiguration;
-            if (string.IsNullOrEmpty(appPaths.WebPath))
-            {
-                inMemoryDefaultConfig[HttpListenerHost.DefaultRedirectKey] = "swagger/index.html";
-            }
-
-=======
             // Get a stream of the resource contents
             // NOTE: The .csproj name is used instead of the assembly name in the resource path
             const string ResourcePath = "Jellyfin.Server.Resources.Configuration.logging.json";
@@ -510,7 +493,6 @@
 
         private static IConfiguration CreateAppConfiguration(IApplicationPaths appPaths)
         {
->>>>>>> 008a76cf
             return new ConfigurationBuilder()
                 .ConfigureAppConfiguration(appPaths)
                 .Build();
@@ -518,19 +500,19 @@
 
         private static IConfigurationBuilder ConfigureAppConfiguration(this IConfigurationBuilder config, IApplicationPaths appPaths)
         {
+            // Use the swagger API page as the default redirect path if not hosting the jellyfin-web content
+            var inMemoryDefaultConfig = ConfigurationOptions.DefaultConfiguration;
+            if (string.IsNullOrEmpty(appPaths.WebPath))
+            {
+                inMemoryDefaultConfig[HttpListenerHost.DefaultRedirectKey] = "swagger/index.html";
+            }
+
             return config
                 .SetBasePath(appPaths.ConfigurationDirectoryPath)
-<<<<<<< HEAD
                 .AddInMemoryCollection(inMemoryDefaultConfig)
-                .AddJsonFile("logging.json", false, true)
-                .AddEnvironmentVariables("JELLYFIN_")
-                .Build();
-=======
-                .AddInMemoryCollection(ConfigurationOptions.Configuration)
                 .AddJsonFile(LoggingConfigFileDefault, optional: false, reloadOnChange: true)
                 .AddJsonFile(LoggingConfigFileSystem, optional: true, reloadOnChange: true)
                 .AddEnvironmentVariables("JELLYFIN_");
->>>>>>> 008a76cf
         }
 
         /// <summary>
