--- conflicted
+++ resolved
@@ -49,9 +49,6 @@
         {
             services.AddResponseCompression();
             services.AddHttpContextAccessor();
-<<<<<<< HEAD
-            services.AddJellyfinApi(_applicationHost.GetApiPluginAssemblies());
-=======
             services.AddHttpsRedirection(options =>
             {
                 options.HttpsPort = _serverApplicationHost.HttpsPort;
@@ -59,7 +56,6 @@
             services.AddJellyfinApi(
                 _serverConfigurationManager.Configuration.BaseUrl.TrimStart('/'),
                 _serverApplicationHost.GetApiPluginAssemblies());
->>>>>>> 1cbe4896
 
             services.AddJellyfinApiSwagger();
 
@@ -94,7 +90,6 @@
         /// </summary>
         /// <param name="app">The application builder.</param>
         /// <param name="env">The webhost environment.</param>
-<<<<<<< HEAD
         /// <param name="serverApplicationHost">The server application host.</param>
         /// <param name="appConfig">The application config.</param>
         public void Configure(
@@ -102,11 +97,6 @@
             IWebHostEnvironment env,
             IServerApplicationHost serverApplicationHost,
             IConfiguration appConfig)
-=======
-        public void Configure(
-            IApplicationBuilder app,
-            IWebHostEnvironment env)
->>>>>>> 1cbe4896
         {
             if (env.IsDevelopment())
             {
@@ -123,7 +113,13 @@
 
             app.UseCors(ServerCorsPolicy.DefaultPolicyName);
 
-<<<<<<< HEAD
+            if (_serverConfigurationManager.Configuration.RequireHttps
+                && _serverApplicationHost.ListenWithHttps)
+            {
+                app.UseHttpsRedirection();
+            }
+
+            app.UseStaticFiles();
             app.UsePathBase(_serverConfigurationManager.Configuration.BaseUrl);
             if (appConfig.HostWebClient())
             {
@@ -134,15 +130,6 @@
                 });
             }
 
-=======
-            if (_serverConfigurationManager.Configuration.RequireHttps
-                && _serverApplicationHost.ListenWithHttps)
-            {
-                app.UseHttpsRedirection();
-            }
-
-            app.UseStaticFiles();
->>>>>>> 1cbe4896
             app.UseAuthentication();
             app.UseJellyfinApiSwagger(_serverConfigurationManager);
             app.UseRouting();
